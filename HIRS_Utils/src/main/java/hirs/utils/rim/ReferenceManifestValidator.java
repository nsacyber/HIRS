--- conflicted
+++ resolved
@@ -145,7 +145,9 @@
      */
     public void setRim(final byte[] rimBytes) {
         try {
-            this.rim = validateSwidtagSchema(removeXMLWhitespace(new StreamSource(new ByteArrayInputStream(rimBytes))));
+            Document doc = validateSwidtagSchema(removeXMLWhitespace(new StreamSource(
+                    new ByteArrayInputStream(rimBytes))));
+            this.rim = doc;
         } catch (IOException e) {
             log.error("Error while unmarshalling rim bytes using the provided rim bytes: {}", e.getMessage());
         }
@@ -160,7 +162,8 @@
     public void setRim(final String path) {
         File swidtagFile = new File(path);
         try {
-            this.rim = validateSwidtagSchema(removeXMLWhitespace(new StreamSource(swidtagFile)));
+            Document doc = validateSwidtagSchema(removeXMLWhitespace(new StreamSource(swidtagFile)));
+            this.rim = doc;
         } catch (IOException e) {
             log.error("Error while unmarshalling rim bytes using the provided file path: {}", e.getMessage());
         }
@@ -217,12 +220,8 @@
                         validationErrorMessage += "issuer cert not found";
                     }
                 } else {
-<<<<<<< HEAD
-                    System.out.println("A public signing certificate (-p) is required to verify this base RIM.");
-=======
                     System.out.println("A public signing certificate (-p) is required "
                             + "to verify this base RIM.");
->>>>>>> 805a0bbc
                 }
             }
             if (context != null) {
@@ -364,8 +363,8 @@
             byte[] bytes = md.digest(input);
             StringBuilder sb = new StringBuilder();
 
-            for (byte aByte : bytes) {
-                sb.append(Integer.toString((aByte & EIGHT_BIT_MASK)
+            for (int i = 0; i < bytes.length; i++) {
+                sb.append(Integer.toString((bytes[i] & EIGHT_BIT_MASK)
                         + LEFT_SHIFT, RADIX).substring(1));
             }
             resultString = sb.toString();
