package hirs.utils.tpm.eventlog.events;

import hirs.utils.HexUtils;
import hirs.utils.tpm.eventlog.uefi.UefiConstants;
import lombok.Getter;

import java.nio.charset.StandardCharsets;

/**
 * Class to process the NV_INDEX_DYNAMIC_EVENT_LOG_DATA per PFP.
 * Per PFP, the first 16 bytes of the structure are a String based identifier (Signature),
 * which are a NULL-terminated ASCII string "NvIndexDynamic".
 * <p>
 * HEADERS defined by PFP v1.06 Rev 52.
 * Certain fields are common to both ..HEADER and ..HEADER2, and are noted below the structures.
 * <p>
 * typedef struct tdNV_INDEX_DYNAMIC_EVENT_LOG_DATA {
<<<<<<< HEAD
 *      BYTE                            Signature[16];
 *      UINT16                          Version;
 *      UINT8[6]                        Reserved;
 *      UINT64                          UID;
 *      UINT16                          DescriptionSize;
 *      UINT8                           Description[DescriptionSize];
 *      UINT16                          DataSize;
 *      UINT8                           Data[DataSize];
=======
 * BYTE                            Signature[16];
 * UINT16                          Version;
 * UINT8[6]                        Reserved;
 * UINT64                          UID;
 * UINT16                          DescriptionSize;
 * UINT8                           Description[DescriptionSize];
 * UINT16                          DataSize;
 * DEVICE_SECURITY_EVENT_DATA2     Data[DataSize];
>>>>>>> d908fda0
 * } NV_INDEX_DYNAMIC_EVENT_LOG_DATA;
 * <p>
 */
public class NvIndexDynamicEventLogData {

    /**
     * Signature (text) data.
     */
    private String signature = "";

    /**
     * Human-readable description of the data within this DEVICE_SECURITY_EVENT_DATA/..DATA2 event.
     */
    private String nvIndexDynamicInfo = "";

    /**
     * NvIndexInstanceEventLogData constructor.
     *
     * @param eventData byte array holding the event to process.
     */
    public NvIndexDynamicEventLogData(final byte[] eventData) {

        final int signatureBytesSize = 16;
        byte[] signatureBytes = new byte[signatureBytesSize];
        System.arraycopy(eventData, 0, signatureBytes, 0, signatureBytesSize);
        signature = new String(signatureBytes, StandardCharsets.UTF_8);
        signature = signature.replaceAll("[^\\P{C}\t\r\n]", ""); // remove null characters

        final int versionBytesSize = 2;
        final int eventDataSrcIndex1 = 16;
        byte[] versionBytes = new byte[versionBytesSize];
        System.arraycopy(eventData, eventDataSrcIndex1, versionBytes, 0, versionBytesSize);
        String nvIndexVersion = HexUtils.byteArrayToHexString(versionBytes);
        if (nvIndexVersion.isEmpty()) {
            nvIndexVersion = "version not readable";
        }
        nvIndexDynamicInfo = "   Nv Index Dynamic Signature = " + signature + "\n";
        nvIndexDynamicInfo += "   Nv Index Dynamic Version = " + nvIndexVersion + "\n";

        // 6 bytes of Reserved data
        final int uidBytesSize = 8;
        final int eventDataSrcIndex2 = 24;
        byte[] uidBytes = new byte[uidBytesSize];
        System.arraycopy(eventData, eventDataSrcIndex2, uidBytes, 0, uidBytesSize);
        String uid = HexUtils.byteArrayToHexString(uidBytes);
        nvIndexDynamicInfo += "   UID = " + uid + "\n";

        final int descriptionSizeBytesLength = 2;
        final int eventDataSrcIndex3 = 32;
        byte[] descriptionSizeBytes = new byte[descriptionSizeBytesLength];
        System.arraycopy(eventData, eventDataSrcIndex3, descriptionSizeBytes, 0, descriptionSizeBytesLength);
        int descriptionSize = HexUtils.leReverseInt(descriptionSizeBytes);

        final int eventDataSrcIndex4 = 34;
        byte[] descriptionBytes = new byte[descriptionSize];
        System.arraycopy(eventData, eventDataSrcIndex4, descriptionBytes, 0, descriptionSize);
        String description = new String(descriptionBytes, StandardCharsets.UTF_8);
        description = description.replaceAll("[^\\P{C}\t\r\n]", ""); // remove null characters
        nvIndexDynamicInfo += "   Description = " + description + "\n";

        final int dataSizeOffset = 34;
        int dataSizeStartByte = dataSizeOffset + descriptionSize;
        byte[] dataSizeBytes = new byte[2];
        System.arraycopy(eventData, dataSizeStartByte, dataSizeBytes, 0, 2);
        int dataSize = HexUtils.leReverseInt(dataSizeBytes);

        int dataStartByte = dataSizeStartByte + 2;
        byte[] dataBytes = new byte[dataSize];
        System.arraycopy(eventData, dataStartByte, dataBytes, 0, dataSize);
        String data = HexUtils.byteArrayToHexString(dataBytes);
        nvIndexDynamicInfo += "   Data = " + data + "\n";
    }

    /**
     * Returns a description of this event.
     *
     * @return Human-readable description of this event.
     */
    public String toString() {
        return nvIndexDynamicInfo;
    }
}<|MERGE_RESOLUTION|>--- conflicted
+++ resolved
@@ -10,12 +10,11 @@
  * Class to process the NV_INDEX_DYNAMIC_EVENT_LOG_DATA per PFP.
  * Per PFP, the first 16 bytes of the structure are a String based identifier (Signature),
  * which are a NULL-terminated ASCII string "NvIndexDynamic".
- * <p>
+ *
  * HEADERS defined by PFP v1.06 Rev 52.
  * Certain fields are common to both ..HEADER and ..HEADER2, and are noted below the structures.
  * <p>
  * typedef struct tdNV_INDEX_DYNAMIC_EVENT_LOG_DATA {
-<<<<<<< HEAD
  *      BYTE                            Signature[16];
  *      UINT16                          Version;
  *      UINT8[6]                        Reserved;
@@ -24,16 +23,6 @@
  *      UINT8                           Description[DescriptionSize];
  *      UINT16                          DataSize;
  *      UINT8                           Data[DataSize];
-=======
- * BYTE                            Signature[16];
- * UINT16                          Version;
- * UINT8[6]                        Reserved;
- * UINT64                          UID;
- * UINT16                          DescriptionSize;
- * UINT8                           Description[DescriptionSize];
- * UINT16                          DataSize;
- * DEVICE_SECURITY_EVENT_DATA2     Data[DataSize];
->>>>>>> d908fda0
  * } NV_INDEX_DYNAMIC_EVENT_LOG_DATA;
  * <p>
  */
@@ -56,16 +45,13 @@
      */
     public NvIndexDynamicEventLogData(final byte[] eventData) {
 
-        final int signatureBytesSize = 16;
-        byte[] signatureBytes = new byte[signatureBytesSize];
-        System.arraycopy(eventData, 0, signatureBytes, 0, signatureBytesSize);
+        byte[] signatureBytes = new byte[16];
+        System.arraycopy(eventData, 0, signatureBytes, 0, 16);
         signature = new String(signatureBytes, StandardCharsets.UTF_8);
         signature = signature.replaceAll("[^\\P{C}\t\r\n]", ""); // remove null characters
 
-        final int versionBytesSize = 2;
-        final int eventDataSrcIndex1 = 16;
-        byte[] versionBytes = new byte[versionBytesSize];
-        System.arraycopy(eventData, eventDataSrcIndex1, versionBytes, 0, versionBytesSize);
+        byte[] versionBytes = new byte[2];
+        System.arraycopy(eventData, 16, versionBytes, 0, 2);
         String nvIndexVersion = HexUtils.byteArrayToHexString(versionBytes);
         if (nvIndexVersion.isEmpty()) {
             nvIndexVersion = "version not readable";
@@ -74,28 +60,23 @@
         nvIndexDynamicInfo += "   Nv Index Dynamic Version = " + nvIndexVersion + "\n";
 
         // 6 bytes of Reserved data
-        final int uidBytesSize = 8;
-        final int eventDataSrcIndex2 = 24;
-        byte[] uidBytes = new byte[uidBytesSize];
-        System.arraycopy(eventData, eventDataSrcIndex2, uidBytes, 0, uidBytesSize);
+
+        byte[] uidBytes = new byte[8];
+        System.arraycopy(eventData, 24, uidBytes, 0, 8);
         String uid = HexUtils.byteArrayToHexString(uidBytes);
         nvIndexDynamicInfo += "   UID = " + uid + "\n";
 
-        final int descriptionSizeBytesLength = 2;
-        final int eventDataSrcIndex3 = 32;
-        byte[] descriptionSizeBytes = new byte[descriptionSizeBytesLength];
-        System.arraycopy(eventData, eventDataSrcIndex3, descriptionSizeBytes, 0, descriptionSizeBytesLength);
+        byte[] descriptionSizeBytes = new byte[2];
+        System.arraycopy(eventData, 32, descriptionSizeBytes, 0, 2);
         int descriptionSize = HexUtils.leReverseInt(descriptionSizeBytes);
 
-        final int eventDataSrcIndex4 = 34;
         byte[] descriptionBytes = new byte[descriptionSize];
-        System.arraycopy(eventData, eventDataSrcIndex4, descriptionBytes, 0, descriptionSize);
+        System.arraycopy(eventData, 34, descriptionBytes, 0, descriptionSize);
         String description = new String(descriptionBytes, StandardCharsets.UTF_8);
         description = description.replaceAll("[^\\P{C}\t\r\n]", ""); // remove null characters
         nvIndexDynamicInfo += "   Description = " + description + "\n";
 
-        final int dataSizeOffset = 34;
-        int dataSizeStartByte = dataSizeOffset + descriptionSize;
+        int dataSizeStartByte = 34 + descriptionSize;
         byte[] dataSizeBytes = new byte[2];
         System.arraycopy(eventData, dataSizeStartByte, dataSizeBytes, 0, 2);
         int dataSize = HexUtils.leReverseInt(dataSizeBytes);
