package hirs.persist;

import com.google.common.cache.CacheBuilder;
import com.google.common.cache.CacheLoader;
import com.google.common.cache.LoadingCache;
import hirs.FilteredRecordsList;
import org.apache.commons.lang3.reflect.FieldUtils;
import org.apache.logging.log4j.LogManager;
import org.apache.logging.log4j.Logger;
import org.hibernate.Criteria;
import org.hibernate.Hibernate;
import org.hibernate.HibernateException;
import org.hibernate.Session;
import org.hibernate.SessionFactory;
import org.hibernate.StatelessSession;
import org.hibernate.Transaction;
import org.hibernate.criterion.Conjunction;
import org.hibernate.criterion.CriteriaSpecification;
import org.hibernate.criterion.Criterion;
import org.hibernate.criterion.Disjunction;
import org.hibernate.criterion.MatchMode;
import org.hibernate.criterion.Order;
import org.hibernate.criterion.Projections;
import org.hibernate.criterion.Restrictions;
import org.hibernate.internal.SessionFactoryImpl;

import javax.persistence.Column;
import javax.persistence.Entity;
import javax.persistence.FetchType;
import javax.persistence.ManyToMany;
import javax.persistence.ManyToOne;
import javax.persistence.OneToMany;
import javax.persistence.OneToOne;
import java.io.Serializable;
import java.lang.reflect.Field;
import java.lang.reflect.InvocationTargetException;
import java.util.ArrayList;
import java.util.Arrays;
import java.util.Collection;
import java.util.HashSet;
import java.util.List;
import java.util.Map;
import java.util.Set;
import java.util.concurrent.ExecutionException;

import static org.hibernate.criterion.Restrictions.ilike;
import static org.hibernate.criterion.Restrictions.sqlRestriction;

/**
 * Abstract class that has the underlying Hibernate commands used by other DB Managers.
 * This class exists primarily to reduce code in {@link DBManager} which retries these methods
 * using a RetryTemplate.
 *
 * @param <T> type of objects to manage by this manager
 */
public abstract class AbstractDbManager<T> implements CrudManager<T> {

    private static final Logger LOGGER = LogManager.getLogger(AbstractDbManager.class);
    private static final int MAX_CLASS_CACHE_ENTRIES = 500;

    private final Class<T> clazz;

    private SessionFactory factory;

    /**
     * Creates a new <code>AbstractDbManager</code>.
     *
     * @param clazz Class to search for when doing Hibernate queries,
     * unfortunately class type of T cannot be determined using only T
     * @param sessionFactory the session factory to use to interact with the database
     */
    public AbstractDbManager(final Class<T> clazz, final SessionFactory sessionFactory) {
        if (clazz == null) {
            LOGGER.error("AbstractDbManager cannot be instantiated with a null class");
            throw new IllegalArgumentException(
                    "AbstractDbManager cannot be instantiated with a null class"
            );
        }
        if (sessionFactory == null) {
            LOGGER.error("AbstractDbManager cannot be instantiated with a null SessionFactory");
            throw new IllegalArgumentException(
                    "AbstractDbManager cannot be instantiated with a null SessionFactory"
            );
        }
        this.clazz = clazz;
        this.factory = sessionFactory;
    }

    private static final LoadingCache<Class, Set<Field>> PERSISTED_FIELDS =
            CacheBuilder.newBuilder()
                    .maximumSize(MAX_CLASS_CACHE_ENTRIES)
                    .build(
                            new CacheLoader<Class, Set<Field>>() {
                                @Override
                                public Set<Field> load(final Class clazz) throws Exception {
                                    return getPersistedFields(clazz);
                                }
                            }
                    );

    private static Set<Field> getPersistedFields(final Class clazz) {
        Set<Field> fields = new HashSet<>();

        for (Field f : clazz.getDeclaredFields()) {
            if (f.isAnnotationPresent(OneToMany.class)
                    || f.isAnnotationPresent(ManyToMany.class)
                    || f.isAnnotationPresent(ManyToOne.class)
                    || f.isAnnotationPresent(OneToOne.class)
                    || f.isAnnotationPresent(Column.class)) {
                fields.add(f);
            }
        }

        if (clazz.getSuperclass() != Object.class) {
            fields.addAll(getPersistedFields(clazz.getSuperclass()));
        }

        return fields;
    }

    private static final LoadingCache<Class, Set<Field>> LAZY_LOADED_FIELDS =
            CacheBuilder.newBuilder()
                    .maximumSize(MAX_CLASS_CACHE_ENTRIES)
                    .build(
                            new CacheLoader<Class, Set<Field>>() {
                                @Override
                                public Set<Field> load(final Class clazz) throws Exception {
                                    return getLazyFields(clazz);
                                }
                            }
                    );

    private static Set<Field> getLazyFields(final Class clazz) {
        Set<Field> fields = new HashSet<>();

        for (Field f : clazz.getDeclaredFields()) {
            if (f.isAnnotationPresent(OneToMany.class)) {
                if (f.getAnnotation(OneToMany.class).fetch().equals(FetchType.LAZY)) {
                    fields.add(f);
                }
                continue;
            }

            if (f.isAnnotationPresent(ManyToMany.class)) {
                if (f.getAnnotation(ManyToMany.class).fetch().equals(FetchType.LAZY)) {
                    fields.add(f);
                }
                continue;
            }
        }

        if (clazz.getSuperclass() != Object.class) {
            fields.addAll(getLazyFields(clazz.getSuperclass()));
        }

        return fields;
    }

    /**
     * Return the currently configured database implementation.
     *
     * @return the configured database implementation
     */
    protected DBManager.DBImpl getConfiguredImplementation() {
        String dialect = ((SessionFactoryImpl) factory).getDialect().toString().toLowerCase();
        if (dialect.contains("hsql")) {
            return DBManager.DBImpl.HSQL;
        } else if (dialect.contains("mysql")) {
            return DBManager.DBImpl.MYSQL;
        } else {
            throw new DBManagerException(String.format(
                    "Using unknown implementation: %s", dialect
            ));
        }
    }

    /**
     * Deletes the object from the database. This removes all of the database
     * entries that stored information with regards to this object.
     * <p>
     * If the object is referenced by any other tables then this will throw a
     * <code>DBManagerException</code>.
     *
     * @param id id of the object to delete
     * @return true if successfully found and deleted the object
     * @throws DBManagerException if unable to find the baseline or delete it
     * from the database
     */
    protected boolean doDelete(final Serializable id) throws DBManagerException {
        LOGGER.debug("deleting object: {}", id);
        if (id == null) {
            LOGGER.debug("null id argument");
            return false;
        }

        boolean deleted = false;
        Transaction tx = null;
        Session session = factory.getCurrentSession();
        try {
            LOGGER.debug("retrieving object from db");
            tx = session.beginTransaction();
            Object o = session.get(clazz, id);
            if (o != null && clazz.isInstance(o)) {
                T objectOfTypeT = clazz.cast(o);
                LOGGER.debug("found object, deleting it");
                session.delete(objectOfTypeT);
                deleted = true;
            } else {
                LOGGER.debug("object not found");
            }
            tx.commit();
        } catch (Exception e) {
            final String msg = "unable to retrieve object";
            LOGGER.error(msg, e);
            if (tx != null) {
                LOGGER.debug("rolling back transaction");
                tx.rollback();
            }
            throw new DBManagerException(msg, e);
        }
        return deleted;
    }

    /**
     * Deletes the object from the database. This removes all of the database
     * entries that stored information with regards to the this object.
     * <p>
     * If the object is referenced by any other tables then this will throw a
     * <code>DBManagerException</code>.
     *
     * @param name name of the object to delete
     * @return true if successfully found and deleted the object
     * @throws DBManagerException if unable to find the baseline or delete it
     * from the database
     */
    protected boolean doDelete(final String name) throws DBManagerException {
        LOGGER.debug("deleting object: {}", name);
        if (name == null) {
            LOGGER.debug("null name argument");
            return false;
        }

        boolean deleted = false;
        Transaction tx = null;
        Session session = factory.getCurrentSession();
        try {
            LOGGER.debug("retrieving object from db");
            tx = session.beginTransaction();
            Object object = session.createCriteria(clazz)
                    .add(Restrictions.eq("name", name)).uniqueResult();
            if (object != null && clazz.isInstance(object)) {
                T objectOfTypeT = clazz.cast(object);
                LOGGER.debug("found object, deleting it");
                session.delete(objectOfTypeT);
                deleted = true;
            }
            tx.commit();
        } catch (Exception e) {
            final String msg = "unable to retrieve object";
            LOGGER.error(msg, e);
            if (tx != null) {
                LOGGER.debug("rolling back transaction");
                tx.rollback();
            }
            throw new DBManagerException(msg, e);
        }
        return deleted;
    }

    /**
     * Deletes the object from the database. This removes all of the database
     * entries that stored information with regards to the this object.
     * <p>
     * If the object is referenced by any other tables then this will throw a
     * <code>DBManagerException</code>.
     *
     * @param object object to delete
     * @return true if successfully found and deleted the object
     * @throws DBManagerException if unable to find the baseline or delete it
     * from the database
     */
    protected boolean doDelete(final T object) throws DBManagerException {
        LOGGER.debug("deleting object: {}", object);
        if (object == null) {
            LOGGER.debug("null object argument");
            return false;
        }

        Transaction tx = null;
        Session session = factory.getCurrentSession();
        try {
            LOGGER.debug("deleting object from db");
            tx = session.beginTransaction();
            session.delete(object);
            tx.commit();
            return true;
        } catch (Exception e) {
            final String msg = "unable to delete object";
            LOGGER.error(msg, e);
            if (tx != null) {
                LOGGER.debug("rolling back transaction");
                tx.rollback();
            }
            throw new DBManagerException(msg, e);
        }
    }

    /**
     * Deletes all instances of the associated class.
     *
     * @return the number of entities deleted
     * @throws DBManagerException if unable to delete the records
     */
    protected int doDeleteAll() throws DBManagerException {
        int numEntitiesDeleted = 0;
        Transaction tx = null;
        Session session = factory.getCurrentSession();
        try {
            LOGGER.debug("Deleting instances of class: {}", clazz);
            tx = session.beginTransaction();
            List instances = session.createCriteria(clazz)
                    .setResultTransformer(Criteria.DISTINCT_ROOT_ENTITY).list();
            for (Object instance : instances) {
                if (instance != null && clazz.isInstance(instance)) {
                    session.delete(clazz.cast(instance));
                    numEntitiesDeleted++;
                }
            }
            tx.commit();
        } catch (Exception e) {
            final String msg = "unable to truncate class";
            LOGGER.error(msg, e);
            if (tx != null) {
                LOGGER.debug("rolling back transaction");
                tx.rollback();
            }
            throw new DBManagerException(msg, e);
        }
        return numEntitiesDeleted;
    }

    /**
     * Runs a Criteria query using the given collection of Criterion over the
     * associated class.
     *
     * @param criteriaCollection the collection of Criterion to apply
     *
     * @return a List of objects that match the criteria
     * @throws DBManagerException if an error is encountered while performing the query or creating
     * the result objects
     */
    protected List<T> doGetWithCriteria(final Collection<Criterion> criteriaCollection)
            throws DBManagerException {
        return doGetWithCriteria(clazz, criteriaCollection);
    }

    /**
     * Runs a Criteria query using the given collection of Criterion over the
     * associated class.
     *
     * @param <U> the specific type of class to retrieve
     *            (should extend this class' &lt;T&gt; parameter)
     * @param clazzToGet the class of object to retrieve
     * @param criteriaCollection the collection of Criterion to apply
     *
     * @return a List of objects that match the criteria
     * @throws DBManagerException if an error is encountered while performing the query or creating
     * the result objects
     */
    protected final <U extends T> List<U> doGetWithCriteria(
            final Class<U> clazzToGet,
            final Collection<Criterion> criteriaCollection
    ) throws DBManagerException {
        LOGGER.debug("running criteria query over: {}", clazzToGet);
        if (clazzToGet == null || criteriaCollection == null) {
            LOGGER.debug("null object argument");
            throw new NullPointerException("criteria or restrictions");
        }
        List<U> ret = new ArrayList<>();
        Transaction tx = null;
        Session session = factory.getCurrentSession();
        try {
            LOGGER.debug("retrieving criteria from db");
            tx = session.beginTransaction();
            Criteria criteria = session.createCriteria(clazzToGet);
            for (Criterion crit : criteriaCollection) {
                criteria.add(crit);
            }
            List list = criteria.list();
            for (Object o : list) {
                if (o != null && clazzToGet.isInstance(o)) {
                    ret.add(clazzToGet.cast(o));
                }
            }
            tx.commit();
        } catch (Exception e) {
            final String msg = "unable to retrieve list";
            LOGGER.error(msg, e);
            if (tx != null) {
                LOGGER.debug("rolling back transaction");
                tx.rollback();
            }
            throw new DBManagerException(msg, e);
        }
        return ret;
    }


    /**
     * Saves the <code>Object</code> in the database. This creates a new
     * database session and saves the object. If the <code>Object</code> had
     * previously been saved then a <code>DBManagerException</code> is thrown.
     *
     * @param object object to save
     * @return reference to saved object
     * @throws DBManagerException if object has previously been saved or an
     * error occurs while trying to save it to the database
     */
    protected T doSave(final T object) throws DBManagerException {
        LOGGER.debug("saving object: {}", object);
        if (object == null) {
            LOGGER.debug("null object argument");
            throw new NullPointerException("object");
        }

        Transaction tx = null;
        Session session = factory.getCurrentSession();
        try {
            LOGGER.debug("saving object in db");
            tx = session.beginTransaction();
            final Serializable id = session.save(object);
            Object o = session.get(object.getClass(), id);
            session.getTransaction().commit();
            return clazz.cast(o);
        } catch (Exception e) {
            final String msg = "unable to save object";
            LOGGER.error(msg, e);
            if (tx != null) {
                LOGGER.debug("rolling back transaction");
                tx.rollback();
            }
            throw new DBManagerException(msg, e);
        }
    }

    /**
     * Updates an object stored in the database. This updates the database
     * entries to reflect the new values that should be set.
     *
     * @param object object to update
     * @throws DBManagerException if unable to update the record
     */
    protected void doUpdate(final T object) throws DBManagerException {
        LOGGER.debug("updating object");
        if (object == null) {
            LOGGER.debug("null object argument");
            throw new NullPointerException("object");
        }

        Transaction tx = null;
        Session session = factory.getCurrentSession();
        try {
            LOGGER.debug("updating object in db");
            tx = session.beginTransaction();
            session.merge(object);
            tx.commit();
        } catch (Exception e) {
            final String msg = "unable to update object";
            LOGGER.error(msg, e);
            if (tx != null) {
                LOGGER.debug("rolling back transaction");
                tx.rollback();
            }
            throw new DBManagerException(msg, e);
        }
    }

    /**
     * Retrieves the <code>Object</code> from the database. This searches the
     * database for an entry whose name matches <code>name</code>. It then
     * reconstructs the <code>Object</code> from the database entry.
     *
     * @param name name of the object
     * @return object if found, otherwise null.
     * @throws DBManagerException if unable to search the database or recreate
     * the <code>Object</code>
     */
    protected T doGet(final String name) throws DBManagerException {
        LOGGER.debug("getting object: {}", name);
        if (name == null) {
            LOGGER.debug("null name argument");
            return null;
        }

        Transaction tx = null;
        Session session = factory.getCurrentSession();
        try {
            LOGGER.debug("retrieving " + clazz.toString() + " from db");
            tx = session.beginTransaction();
            T ret = clazz.cast(session.createCriteria(clazz)
                    .add(Restrictions.eq("name", name)).uniqueResult());
            tx.commit();
            return ret;
        } catch (Exception e) {
            final String msg = "unable to retrieve object";
            LOGGER.error(msg, e);
            if (tx != null) {
                LOGGER.debug("rolling back transaction");
                tx.rollback();
            }
            throw new DBManagerException(msg, e);
        }
    }

    /**
     * Retrieves the <code>Object</code> from the database. This searches the
     * database for an entry whose id matches <code>id</code>. It then
     * reconstructs the <code>Object</code> from the database entry.
     *
     * @param id id of the object
     * @return object if found, otherwise null.
     * @throws DBManagerException if unable to search the database or recreate
     * the <code>Object</code>
     */
    protected T doGet(final Serializable id) throws DBManagerException {
        LOGGER.debug("getting object: {}", id);
        if (id == null) {
            LOGGER.debug("null id argument");
            return null;
        }
        Transaction tx = null;
        Session session = factory.getCurrentSession();
        try {
            LOGGER.debug("retrieving object from db");
            tx = session.beginTransaction();
            T ret = clazz.cast(session.get(clazz, id));
            tx.commit();
            return ret;
        } catch (Exception e) {
            final String msg = "unable to retrieve object";
            LOGGER.error(msg, e);
            if (tx != null) {
                LOGGER.debug("rolling back transaction");
                tx.rollback();
            }
            throw new DBManagerException(msg, e);
        }
    }

    private void doLoadLazyFields(final Object obj, final boolean recurse)
            throws ExecutionException, IllegalAccessException, NoSuchMethodException,
            InvocationTargetException {
        doLoadLazyFields(obj, recurse, new HashSet<>());
    }

    private void doLoadLazyFields(final Object obj, final boolean recurse,
                                  final Set<Object> doNotLoad)
            throws ExecutionException, IllegalAccessException, NoSuchMethodException,
            InvocationTargetException {
        if (obj == null) {
            return;
        }

        if (!obj.getClass().isAnnotationPresent(Entity.class)) {
            return;
        }

        doNotLoad.add(obj);

        for (Field field : LAZY_LOADED_FIELDS.get(obj.getClass())) {
            field.setAccessible(true);
            Object fieldObj = FieldUtils.readField(obj, field.getName(), true);
            Hibernate.initialize(fieldObj);
            field.setAccessible(false);
            if (fieldObj instanceof Collection) {
                Collection.class.getMethod("size").invoke(fieldObj);
            }
        }

        if (recurse) {
            for (Field field : PERSISTED_FIELDS.get(obj.getClass())) {
                field.setAccessible(true);
                Object fieldObj = FieldUtils.readField(obj, field.getName(), true);
                field.setAccessible(false);
                if (!doNotLoad.contains(fieldObj)) {
                    if (fieldObj instanceof Collection) {
                        for (Object o : (Collection) fieldObj) {
                            doLoadLazyFields(o, true, doNotLoad);
                        }
                    } else {
                        doLoadLazyFields(fieldObj, true, doNotLoad);
                    }
                }
            }
        }
    }

    /**
     * Retrieves the <code>Object</code> from the database. This searches the
     * database for an entry whose name matches <code>name</code>. It then
     * reconstructs the <code>Object</code> from the database entry.  It will also
     * load all the lazy fields in the given class.  If the parameter <code>recurse</code>
     * is set to true, this method will recursively descend into each of the object's fields
     * to load all the lazily-loaded entities.  If false, only the fields belonging to the object
     * itself will be loaded.
     *
     * @param name name of the object
     * @param recurse whether to recursively load lazy data throughout the object's structures
     * @return object if found, otherwise null.
     * @throws DBManagerException if unable to search the database or recreate
     * the <code>Object</code>
     */
    protected T doGetAndLoadLazyFields(final String name, final boolean recurse)
            throws DBManagerException {
        LOGGER.debug("getting object: {}", name);
        if (name == null) {
            LOGGER.debug("null id argument");
            return null;
        }

        Transaction tx = null;
        Session session = factory.getCurrentSession();
        try {
            LOGGER.debug("retrieving " + clazz.toString() + " from db");
            tx = session.beginTransaction();
            T ret = clazz.cast(session.createCriteria(clazz)
                    .add(Restrictions.eq("name", name)).uniqueResult());
            doLoadLazyFields(ret, recurse);
            tx.commit();
            return ret;
        } catch (Exception e) {
            final String msg = "unable to retrieve object";
            LOGGER.error(msg, e);
            if (tx != null) {
                LOGGER.debug("rolling back transaction");
                tx.rollback();
            }
            throw new DBManagerException(msg, e);
        }
    }

    /**
     * Retrieves the <code>Object</code> from the database. This searches the
     * database for an entry whose id matches <code>id</code>. It then
     * reconstructs the <code>Object</code> from the database entry.  It will also
     * load all the lazy fields in the given class.  If the parameter <code>recurse</code>
     * is set to true, this method will recursively descend into each of the object's fields
     * to load all the lazily-loaded entities.  If false, only the fields belonging to the object
     * itself will be loaded.
     *
     * @param id id of the object
     * @param recurse whether to recursively load lazy data throughout the object's structures
     * @return object if found, otherwise null.
     * @throws DBManagerException if unable to search the database or recreate
     * the <code>Object</code>
     */
    protected T doGetAndLoadLazyFields(final Serializable id, final boolean recurse)
            throws DBManagerException {
        LOGGER.debug("getting object: {}", id);
        if (id == null) {
            LOGGER.debug("null id argument");
            return null;
        }

        Transaction tx = null;
        Session session = factory.getCurrentSession();
        try {
            LOGGER.debug("retrieving object from db");
            tx = session.beginTransaction();
            T ret = clazz.cast(session.get(clazz, id));
            doLoadLazyFields(ret, recurse);
            tx.commit();
            return ret;
        } catch (Exception e) {
            final String msg = "unable to retrieve object";
            LOGGER.error(msg, e);
            if (tx != null) {
                LOGGER.debug("rolling back transaction");
                tx.rollback();
            }
            throw new DBManagerException(msg, e);
        }
    }

    /**
     * Returns a list of all <code>T</code>s of type <code>clazz</code> in the database, with an
     * additional restriction also specified in the query.
     * <p>
     * This would be useful if <code>T</code> has several subclasses being
     * managed. This class argument allows the caller to limit which types of
     * <code>T</code> should be returned.
     *
     * @param clazz class type of <code>T</code>s to search for (may be null to
     * use Class&lt;T&gt;)
     * @param additionalRestriction - an added Criterion to use in the query, null for none
     * @return list of <code>T</code> names
     * @throws DBManagerException if unable to search the database
     */
    protected List<T> doGetList(final Class<? extends T> clazz,
                                final Criterion additionalRestriction)
            throws DBManagerException {
        LOGGER.debug("Getting object list");
        Class<? extends T> searchClass = clazz;
        if (clazz == null) {
            LOGGER.debug("clazz is null");
            searchClass = this.clazz;
        }

        List<T> objects = new ArrayList<>();
        Transaction tx = null;
        Session session = factory.getCurrentSession();
        try {
            LOGGER.debug("Retrieving objects from db of class {}", searchClass.getName());
            tx = session.beginTransaction();
            Criteria criteria = session.createCriteria(searchClass);
            if (additionalRestriction != null) {
                criteria.add(additionalRestriction);
            }
            List list = criteria.setResultTransformer(Criteria.DISTINCT_ROOT_ENTITY).list();
            for (Object o : list) {
                if (searchClass.isInstance(o)) {
                    objects.add(searchClass.cast(o));
                }
            }
            tx.commit();
            LOGGER.debug("Got {} objects", objects.size());
        } catch (HibernateException e) {
            LOGGER.error("Unable to retrieve baseline", e);
            if (tx != null) {
                LOGGER.debug("Rolling back transaction");
                tx.rollback();
            }
            throw e;
        }
        return objects;
    }

    /**
     * Returns a list of all <code>T</code>s that are ordered by a column and
     * direction (ASC, DESC) that is provided by the user. This method helps
     * support the server-side processing in the JQuery DataTables. For entities that support
     * soft-deletes, the returned list does not contain <code>T</code>s that have been soft-deleted.
     *
     * @param clazz class type of <code>T</code>s to search for (may be null to
     * use Class&lt;T&gt;)
     * @param columnToOrder - Column to be ordered
     * @param ascending - direction of sort
     * @param firstResult starting point of first result in set
     * @param maxResults total number we want returned for display in table
     * @param search string of criteria to be matched to visible columns
     * @param searchableColumns Map of String and boolean values with column
     * headers and whether they should be searched. Boolean is true if field provides a
     * typical String that can be searched by Hibernate without transformation.
     * @param criteriaModifier - a way to modify the criteria used in the query
     * @return FilteredRecordsList object with query data
     * @throws DBManagerException if unable to create the list
     */
    @SuppressWarnings("checkstyle:parameternumber")
    protected FilteredRecordsList<T> doGetOrderedList(final Class<? extends T> clazz,
            final String columnToOrder, final boolean ascending, final int firstResult,
            final int maxResults, final String search, final Map<String, Boolean> searchableColumns,
            final CriteriaModifier criteriaModifier) throws DBManagerException {
        LOGGER.debug("Getting object list");
        Class<? extends T> searchClass = clazz;
        if (clazz == null) {
            LOGGER.debug("clazz is null");
            searchClass = this.clazz;
        }

<<<<<<< HEAD
        LOGGER.info(clazz.getName() + " querying for "
=======
        LOGGER.info(searchClass.getName() + " querying for "
>>>>>>> f503457b
            + Arrays.toString(searchableColumns.entrySet().toArray())
            + " with search strings \"" + search + "\"");

        //Object that will store query values
        FilteredRecordsList<T> aqr = new FilteredRecordsList<>();

        List<T> objects = new ArrayList<>();
        Transaction tx = null;
        Session session = factory.getCurrentSession();
        try {
            LOGGER.debug("updating object in db");
            tx = session.beginTransaction();

            //Returns totalResults in the given entity
            Criteria criteria = session.createCriteria(searchClass)
                    .setProjection(Projections.countDistinct("id"));
            criteriaModifier.modify(criteria);

            Long totalResultCount = (Long) criteria.uniqueResult();

            Long recordsFiltered = totalResultCount;
            Conjunction and = Restrictions.conjunction();
            if (totalResultCount != 0) {
                LOGGER.info("Total result count greater than 0");
                //Builds the search criteria from all of the searchable columns
                if (!searchableColumns.isEmpty()) {
                    // Search for all words in all searchable columns
                    String[] searchWords = search.split(" ");
                    for (String word : searchWords) {
                        // Every word must be in at least one column
                        Disjunction or = Restrictions.disjunction();
                        for (Map.Entry<String, Boolean> entry : searchableColumns.entrySet()) {
                            if (entry.getValue()) {
                                or.add(ilike(entry.getKey(), word, MatchMode.ANYWHERE));
                            } else {
                                or.add(ilikeCast(entry.getKey(), word));
                            }
                        }
                        and.add(or);
                    }
                }

                LOGGER.info("Search columns filtered");
                //Retrieves a count of all the records after being filtered
                criteria.setProjection(Projections.countDistinct("id"))
                        .add(and);
                try {
                    LOGGER.info("Get unique result from criteria object");
                    recordsFiltered = (Long) criteria.uniqueResult();
                } catch (HibernateException e) {
<<<<<<< HEAD
                    LOGGER.info(e.getMessage());
                } catch (Exception e) {
                    LOGGER.info("Error while getting unique result: " + e.getMessage());
=======
                    LOGGER.error(e.getMessage());
>>>>>>> f503457b
                }
            }

            if (recordsFiltered != 0) {
                //Generates an inner query that handles the searching, paging,
                //and sorting of the data.  The query returns distinct ids in
                //order based on these values
                Criteria uniqueSubCriteria = session.createCriteria(searchClass)
                        .setProjection(
                                Projections.distinct(
                                        Projections.property("id")))
                        .add(and)
                        .setFirstResult(firstResult)
                        .setMaxResults(maxResults);
                criteriaModifier.modify(uniqueSubCriteria);
                if (ascending) {
                    uniqueSubCriteria.addOrder(Order.asc(columnToOrder));
                } else {
                    uniqueSubCriteria.addOrder(Order.desc(columnToOrder));
                }

                List ids = uniqueSubCriteria.list();

                //Values take the unique identities that passed all other
                //criteria and returns the desired entity.  Queries needed to be
                //separated in order to keep pagination and distinct results
                Criteria finalCriteria = session.createCriteria(searchClass)
                        .add(Restrictions.in("id", ids))
                        .setResultTransformer(
                                CriteriaSpecification.DISTINCT_ROOT_ENTITY);
                criteriaModifier.modify(finalCriteria);

                //Checks the order and validates before returning the values
                if (ascending) {
                    finalCriteria.addOrder(Order.asc(columnToOrder));
                } else {
                    finalCriteria.addOrder(Order.desc(columnToOrder));
                }

                List list = finalCriteria.list();
                for (Object o : list) {
                    if (clazz.isInstance(o)) {
                        objects.add(clazz.cast(o));
                    }
                }
            }
            //Stores results of all the queries for the JQuery Datatable
            aqr.setRecordsTotal(totalResultCount);
            aqr.setRecordsFiltered(recordsFiltered);
            aqr.addAll(objects);
            tx.commit();
        } catch (HibernateException e) {
            final String msg = "unable to update object";
            LOGGER.error(msg, e);
            if (tx != null) {
                LOGGER.debug("rolling back transaction");
                tx.rollback();
            }
            throw e;
        }
<<<<<<< HEAD
        LOGGER.info(clazz.getName() + " found " + aqr.getRecordsTotal() + " records");
=======
        LOGGER.info(searchClass.getName() + " found " + aqr.getRecordsTotal() + " records");
>>>>>>> f503457b
        return aqr;
    }

    /**
     * Returns the <code>SessionFactory</code>. The <code>SessionFactory</code>
     * can be used by sub-classes to make database calls.
     *
     * @return session factory
     */
    protected final SessionFactory getFactory() {
        return factory;
    }

    /**
     * Returns a StatelessSession that can be used for querying.
     *
     * @return stateless session
     */
    protected final StatelessSession getStatelessSession() {
        return factory.openStatelessSession();
    }


    /**
     * Helper method in order to properly cast columns that are not Strings into
     * characters for search comparison.
     *
     * @param field - the id of the column being used for comparison
     * @param search - the String that is being searched for
     * @return Criterion object used in a hibernate query
     */
    protected Criterion ilikeCast(final String field,
                                  final String search) {
        return sqlRestriction(" lower(cast(this_." + field
                + " as char)) like '%" + search + "%' ");
    }

    /**
     * Helper method in order to properly cast columns that are not Strings into
     * characters for search comparison.
     *
     * @param field - the id of the column being used for comparison
     * @param search - the String that is being searched for
     * @return Criterion object used in a hibernate query
     */
    protected Criterion ilikeHex(final String field,
                                 final String search) {
        DBManager.DBImpl impl = getConfiguredImplementation();
        String hexFunction;
        if (impl.equals(DBManager.DBImpl.MYSQL)) {
            hexFunction = "hex";
        } else if (impl.equals(DBManager.DBImpl.HSQL)) {
            hexFunction = "RAWTOHEX";
        } else {
            throw new UnsupportedOperationException("Unrecognized database: " + impl.toString());
        }

        String sql = " lower(%s(this_.%s)) like '%%%s%%' ";
        return sqlRestriction(String.format(sql, hexFunction, field, search));
    }
}<|MERGE_RESOLUTION|>--- conflicted
+++ resolved
@@ -767,11 +767,7 @@
             searchClass = this.clazz;
         }
 
-<<<<<<< HEAD
-        LOGGER.info(clazz.getName() + " querying for "
-=======
         LOGGER.info(searchClass.getName() + " querying for "
->>>>>>> f503457b
             + Arrays.toString(searchableColumns.entrySet().toArray())
             + " with search strings \"" + search + "\"");
 
@@ -822,13 +818,7 @@
                     LOGGER.info("Get unique result from criteria object");
                     recordsFiltered = (Long) criteria.uniqueResult();
                 } catch (HibernateException e) {
-<<<<<<< HEAD
-                    LOGGER.info(e.getMessage());
-                } catch (Exception e) {
-                    LOGGER.info("Error while getting unique result: " + e.getMessage());
-=======
                     LOGGER.error(e.getMessage());
->>>>>>> f503457b
                 }
             }
 
@@ -889,11 +879,7 @@
             }
             throw e;
         }
-<<<<<<< HEAD
-        LOGGER.info(clazz.getName() + " found " + aqr.getRecordsTotal() + " records");
-=======
         LOGGER.info(searchClass.getName() + " found " + aqr.getRecordsTotal() + " records");
->>>>>>> f503457b
         return aqr;
     }
 
