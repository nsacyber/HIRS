--- conflicted
+++ resolved
@@ -1401,7 +1401,6 @@
         }
         final String intCAError = "Intermediate signing cert found, check for CA cert";
         String foundRootOfCertChain = "";
-<<<<<<< HEAD
         X509Certificate startOfChain = cert;
 
         do {
@@ -1425,32 +1424,6 @@
                     if (!signatureMatchesPublicKey) {
                         foundRootOfCertChain = "Certificate signature failed to verify";
                     }
-=======
-        Iterator<X509Certificate> certIterator = additionalCerts.iterator();
-        X509Certificate trustedCert;
-        boolean issuerMatchesSubject = false;
-        boolean signatureMatchesPublicKey = false;
-
-        while (certIterator.hasNext()) {
-            trustedCert = certIterator.next();
-            issuerMatchesSubject = issuerMatchesSubjectDN(cert, trustedCert);
-            signatureMatchesPublicKey = signatureMatchesPublicKey(cert, trustedCert);
-            if (issuerMatchesSubject && signatureMatchesPublicKey) {
-                if (isSelfSigned(trustedCert)) {
-                    foundRootOfCertChain = "";
-                    LOGGER.info("CA Root found.");
-                    break;
-                } else if (!cert.equals(trustedCert)) {
-                    foundRootOfCertChain = "Intermediate signing cert found, check for CA cert "
-                            + cert.getIssuerDN().getName();
-                }
-            } else {
-                if (!issuerMatchesSubject) {
-                    foundRootOfCertChain = "Issuer DN does not match Subject DN";
-                }
-                if (!signatureMatchesPublicKey) {
-                    foundRootOfCertChain = "Certificate signature failed to verify";
->>>>>>> e7cdba07
                 }
             }
         } while (foundRootOfCertChain.equals(intCAError));
