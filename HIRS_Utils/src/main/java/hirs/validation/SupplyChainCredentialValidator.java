package hirs.validation;

import com.fasterxml.jackson.core.JsonFactory;
import com.fasterxml.jackson.databind.JsonNode;
import com.fasterxml.jackson.databind.ObjectMapper;
import hirs.data.persist.AppraisalStatus;
import hirs.data.persist.ComponentInfo;
import hirs.data.persist.DeviceInfoReport;
import hirs.data.persist.HardwareInfo;
import hirs.data.persist.certificate.EndorsementCredential;
import hirs.data.persist.certificate.PlatformCredential;
import hirs.data.persist.certificate.attributes.ComponentIdentifier;
import hirs.data.persist.certificate.attributes.V2.ComponentIdentifierV2;
import org.apache.commons.codec.Charsets;
import org.apache.commons.codec.digest.DigestUtils;
import org.apache.commons.lang3.StringUtils;
import org.apache.logging.log4j.LogManager;
import org.apache.logging.log4j.Logger;
import org.bouncycastle.asn1.DERUTF8String;
import org.bouncycastle.asn1.x500.X500Name;
import org.bouncycastle.cert.CertException;
import org.bouncycastle.cert.X509AttributeCertificateHolder;
import org.bouncycastle.jce.provider.BouncyCastleProvider;
import org.bouncycastle.operator.ContentVerifierProvider;
import org.bouncycastle.operator.OperatorCreationException;
import org.bouncycastle.operator.jcajce.JcaContentVerifierProviderBuilder;
import org.springframework.stereotype.Service;

import javax.security.auth.x500.X500Principal;
import java.io.IOException;
import java.math.BigInteger;
import java.security.InvalidKeyException;
import java.security.KeyStore;
import java.security.KeyStoreException;
import java.security.NoSuchAlgorithmException;
import java.security.NoSuchProviderException;
import java.security.PublicKey;
import java.security.Security;
import java.security.SignatureException;
import java.security.cert.CertificateException;
import java.security.cert.CertificateExpiredException;
import java.security.cert.CertificateNotYetValidException;
import java.security.cert.X509Certificate;
import java.util.Collections;
import java.util.LinkedList;
import java.util.ArrayList;
import java.util.Date;
import java.util.Enumeration;
import java.util.HashMap;
import java.util.HashSet;
import java.util.Iterator;
import java.util.List;
import java.util.Map;
import java.util.Optional;
import java.util.Set;
import java.util.stream.Collectors;

import static hirs.data.persist.AppraisalStatus.Status.ERROR;
import static hirs.data.persist.AppraisalStatus.Status.FAIL;
import static hirs.data.persist.AppraisalStatus.Status.PASS;
import org.apache.logging.log4j.util.Strings;


/**
 * Validates elements of the supply chain.
 */
@Service
public final class SupplyChainCredentialValidator implements CredentialValidator {
    private static final int NUC_VARIABLE_BIT = 159;

    private static final Logger LOGGER = LogManager.getLogger(
            SupplyChainCredentialValidator.class);

    /**
     * AppraisalStatus message for a valid endorsement credential appraisal.
     */
    public static final String ENDORSEMENT_VALID = "Endorsement credential validated";

    /**
     * AppraisalStatus message for a valid platform credential appraisal.
     */
    public static final String PLATFORM_VALID = "Platform credential validated";

    /**
     * AppraisalStatus message for a valid platform credential attributes appraisal.
     */
    public static final String PLATFORM_ATTRIBUTES_VALID =
            "Platform credential attributes validated";

    /*
     * Ensure that BouncyCastle is configured as a javax.security.Security provider, as this
     * class expects it to be available.
     */
    static {
        Security.addProvider(new BouncyCastleProvider());
    }

    /**
     * Default constructor, should only be instantiated for testing.
     */
    public SupplyChainCredentialValidator() {

    }

    /**
     * Parses the output from PACCOR's allcomponents.sh script into ComponentInfo objects.
     * @param paccorOutput the output from PACCOR's allcomoponents.sh
     * @return a list of ComponentInfo objects built from paccorOutput
     * @throws IOException if something goes wrong parsing the JSON
     */
    public static List<ComponentInfo> getComponentInfoFromPaccorOutput(final String paccorOutput)
            throws IOException {
        List<ComponentInfo> componentInfoList = new ArrayList<>();

        if (StringUtils.isNotEmpty(paccorOutput)) {
            ObjectMapper objectMapper = new ObjectMapper(new JsonFactory());
            JsonNode rootNode = objectMapper.readTree(paccorOutput);
            Iterator<JsonNode> jsonComponentNodes
                    = rootNode.findValue("COMPONENTS").elements();
            while (jsonComponentNodes.hasNext()) {
                JsonNode next = jsonComponentNodes.next();
                componentInfoList.add(new ComponentInfo(
                        getJSONNodeValueAsText(next, "MANUFACTURER"),
                        getJSONNodeValueAsText(next, "MODEL"),
                        getJSONNodeValueAsText(next, "SERIAL"),
                        getJSONNodeValueAsText(next, "REVISION")));
            }
        }

        return componentInfoList;
    }

    private static String getJSONNodeValueAsText(final JsonNode node, final String fieldName) {
        if (node.hasNonNull(fieldName)) {
            return node.findValue(fieldName).asText();
        }
        return null;

    }

    /**
     * Checks if the platform credential is valid.
     *
     * @param pc The platform credential to verify.
     * @param trustStore trust store holding trusted certificates.
     * @param acceptExpired whether or not to accept expired certificates as valid.
     * @return The result of the validation.
     */
    @Override
    public AppraisalStatus validatePlatformCredential(final PlatformCredential pc,
                                                     final KeyStore trustStore,
                                                     final boolean acceptExpired) {
        final String baseErrorMessage = "Can't validate platform credential without ";
        String message;
        if (pc == null) {
            message = baseErrorMessage + "a platform credential";
            LOGGER.error(message);
            return new AppraisalStatus(FAIL, message);
        }
        try {
            if (trustStore == null || trustStore.size() == 0) {
                message = baseErrorMessage + "a trust store";
                LOGGER.error(message);
                return new AppraisalStatus(FAIL, message);

            }
        } catch (KeyStoreException e) {
            message = baseErrorMessage + "an intitialized trust store";
            LOGGER.error(message);
            return new AppraisalStatus(FAIL, message);
        }

        X509AttributeCertificateHolder attributeCert = null;
        try {
            attributeCert = pc.getX509AttributeCertificateHolder();
        } catch (IOException e) {
            message = "Could not retrieve X509 Attribute certificate";
            LOGGER.error(message, e);
            return new AppraisalStatus(FAIL, message + " " + e.getMessage());
        }

        // check validity period, currently acceptExpired will also accept not yet
        // valid certificates
        if (!acceptExpired && !pc.isValidOn(new Date())) {
            message = "Platform credential has expired";
            // if not valid at the current time
            LOGGER.warn(message);
            return new AppraisalStatus(FAIL, message);
        }

        // verify cert against truststore
        try {
            if (verifyCertificate(attributeCert, trustStore)) {
                message = PLATFORM_VALID;
                LOGGER.info(message);
                return new AppraisalStatus(PASS, message);
            } else {
                message = "Platform credential failed verification";
                LOGGER.error(message);
                return new AppraisalStatus(FAIL, message);
            }
        } catch (SupplyChainValidatorException e) {
            message = "An error occurred indicating the credential is not valid";
            LOGGER.warn(message, e);
            return new AppraisalStatus(FAIL, message + " " + e.getMessage());
        }
    }

    /**
     * Checks if the platform credential's attributes are valid.
     * @param platformCredential The platform credential to verify.
     * @param deviceInfoReport The device info report containing
     *                         serial number of the platform to be validated.
     * @param endorsementCredential The endorsement credential supplied from the same
     *          identity request as the platform credential.
     * @return The result of the validation.
     */
    @Override
    public AppraisalStatus validatePlatformCredentialAttributes(
            final PlatformCredential platformCredential,
            final DeviceInfoReport deviceInfoReport,
            final EndorsementCredential endorsementCredential) {
        final String baseErrorMessage = "Can't validate platform credential attributes without ";
        String message;
        if (platformCredential == null) {
            message = baseErrorMessage + "a platform credential";
            LOGGER.error(message);
            return new AppraisalStatus(FAIL, message);
        }
        if (deviceInfoReport == null) {
            message = baseErrorMessage + "a device info report";
            LOGGER.error(message);
            return new AppraisalStatus(FAIL, message);
        }
        if (endorsementCredential == null) {
            message = baseErrorMessage + "an endorsement credential";
            LOGGER.error(message);
            return new AppraisalStatus(FAIL, message);
        }

        // Quick, early check if the platform credential references the endorsement credential
        if (!endorsementCredential.getSerialNumber()
                .equals(platformCredential.getHolderSerialNumber())) {
            message = "Platform Credential holder serial number does not match "
                    + "the Endorsement Credential's serial number";
            LOGGER.error(message);
            return new AppraisalStatus(FAIL, message);
        }

        String credentialType = platformCredential.getCredentialType();
        if (PlatformCredential.CERTIFICATE_TYPE_2_0.equals(credentialType)) {
            return validatePlatformCredentialAttributesV2p0(platformCredential, deviceInfoReport);
        }
        return validatePlatformCredentialAttributesV1p2(platformCredential, deviceInfoReport);
    }

    /**
     * Checks if the delta credential's attributes are valid.
     * @param deltaPlatformCredential the delta credential to verify
     * @param deviceInfoReport The device info report containing
     *                         serial number of the platform to be validated.
     * @param basePlatformCredential the base credential from the same identity request
     *                              as the delta credential.
     * @param chainCertificates base and delta certificates associated with the
     *                          delta being validated.
     * @return the result of the validation.
     */
    @Override
    public AppraisalStatus validateDeltaPlatformCredentialAttributes(
            final PlatformCredential deltaPlatformCredential,
            final DeviceInfoReport deviceInfoReport,
<<<<<<< HEAD
            final PlatformCredential basePlatformCredential,
            final List<PlatformCredential> chainCertificates) {
        final String baseErrorMessage = "Can't validate delta platform"
                + "certificate attributes without ";
=======
            final PlatformCredential basePlatformCredential) {
        final String baseErrorMessage = "Can't validate delta platform certificate attributes without ";
>>>>>>> 2d7c8991
        String message;
        if (deltaPlatformCredential == null) {
            message = baseErrorMessage + "a delta platform certificate";
            LOGGER.error(message);
            return new AppraisalStatus(FAIL, message);
        }
        if (deviceInfoReport == null) {
            message = baseErrorMessage + "a device info report";
            LOGGER.error(message);
            return new AppraisalStatus(FAIL, message);
        }
        if (basePlatformCredential == null) {
            message = baseErrorMessage + "an endorsement credential";
            LOGGER.error(message);
            return new AppraisalStatus(FAIL, message);
        }
<<<<<<< HEAD

        if (!basePlatformCredential.getPlatformSerial()
                .equals(deltaPlatformCredential.getPlatformSerial())) {
            message = String.format("Delta platform certificate "
                    + "platform serial number (%s) does not match "
                    + "the base certificate's platform serial number (%s)",
                    deltaPlatformCredential.getPlatformSerial(),
                    basePlatformCredential.getPlatformSerial());
            LOGGER.error(message);
            return new AppraisalStatus(FAIL, message);
        }

        // parse out the provided delta and its specific chain.
        Collections.reverse(chainCertificates);
        List<PlatformCredential> leafChain = new LinkedList<>();
        PlatformCredential dc;
        List<ComponentIdentifier> origPcComponents = new LinkedList<>();

        for (PlatformCredential pc : chainCertificates) {
            if (pc.isBase()) {
                if (basePlatformCredential.getSerialNumber()
                        .equals(pc.getSerialNumber())) {
                    // get original component list
                    origPcComponents.addAll(pc.getComponentIdentifiers());
                }
            } else {
                dc = pc;
                leafChain.add(dc);
            }
        }

        // map the deltas to their holder serial numbers
        Map<String, PlatformCredential> leafMap = new HashMap<>();
        leafChain.stream().forEach((delta) -> {
            leafMap.put(delta.getHolderSerialNumber().toString(), delta);
        });

        leafChain.clear();
        String serialNumber = basePlatformCredential.getSerialNumber().toString();
        PlatformCredential tempCred;

        // Start with the base serial number, find the delta pointing to it
        // and put that first in the list
        for (int i = 0; i < leafMap.size(); i++) {
            tempCred = leafMap.get(serialNumber);
            // this should never be null
            if (tempCred != null) {
                leafChain.add(i, tempCred);
                serialNumber = tempCred.getSerialNumber().toString();
            } else {
                return new AppraisalStatus(ERROR, String.format("Delta platform search "
                        + "for mapping returned null for %s", serialNumber));
            }
        }

        return validateDeltaAttributesChainV2p0(deltaPlatformCredential,
                deviceInfoReport, leafChain, origPcComponents);
=======

        if (!basePlatformCredential.getSerialNumber()
                .equals(deltaPlatformCredential.getHolderSerialNumber())) {
            message = "Delta platform certificate holder serial number does not match "
                    + "the base certificate's serial number";
            LOGGER.error(message);
            return new AppraisalStatus(FAIL, message);
        }
        
        return validatePlatformCredentialAttributesV2p0(deltaPlatformCredential, deviceInfoReport);
>>>>>>> 2d7c8991
    }

    private static AppraisalStatus validatePlatformCredentialAttributesV1p2(
            final PlatformCredential platformCredential,
            final DeviceInfoReport deviceInfoReport) {

        // check the device's board serial number, and compare against this
        // platform credential's board serial number.
        // Retrieve the various device serial numbers.
        String credentialBoardSerialNumber = platformCredential.getPlatformSerial();
        String credentialChassisSerialNumber = platformCredential.getChassisSerialNumber();

        HardwareInfo hardwareInfo = deviceInfoReport.getHardwareInfo();
        String deviceBaseboardSerialNumber = hardwareInfo.getBaseboardSerialNumber();
        String deviceChassisSerialNumber = hardwareInfo.getChassisSerialNumber();
        String deviceSystemSerialNumber = hardwareInfo.getSystemSerialNumber();

        // log serial numbers that weren't collected. Force "not specified" serial numbers
        // to be ignored in below case checks
        Map<String, String> deviceInfoSerialNumbers = new HashMap<>();

        if (StringUtils.isEmpty(deviceBaseboardSerialNumber)
                || DeviceInfoReport.NOT_SPECIFIED.equalsIgnoreCase(deviceBaseboardSerialNumber)) {
            LOGGER.error("Failed to retrieve device baseboard serial number");
            deviceBaseboardSerialNumber = null;
        } else {
            deviceInfoSerialNumbers.put("board serial number", deviceBaseboardSerialNumber);
            LOGGER.info("Using device board serial number for validation: "
                    + deviceBaseboardSerialNumber);
        }

        if (StringUtils.isEmpty(deviceChassisSerialNumber)
                || DeviceInfoReport.NOT_SPECIFIED.equalsIgnoreCase(deviceChassisSerialNumber)) {
            LOGGER.error("Failed to retrieve device chassis serial number");
        } else {
            deviceInfoSerialNumbers.put("chassis serial number", deviceChassisSerialNumber);
            LOGGER.info("Using device chassis serial number for validation: "
                    + deviceChassisSerialNumber);
        }
        if (StringUtils.isEmpty(deviceSystemSerialNumber)
                || DeviceInfoReport.NOT_SPECIFIED.equalsIgnoreCase(deviceSystemSerialNumber)) {
            LOGGER.error("Failed to retrieve device system serial number");
        } else {
            deviceInfoSerialNumbers.put("system serial number", deviceSystemSerialNumber);
            LOGGER.info("Using device system serial number for validation: "
                    + deviceSystemSerialNumber);
        }

        AppraisalStatus status;

        // Test 1: If the board serial number or chassis is set on the PC,
        // compare with each of the device serial numbers for any match
        if (StringUtils.isNotEmpty(credentialBoardSerialNumber)
                || StringUtils.isNotEmpty(credentialChassisSerialNumber)) {
            status = validatePlatformSerialsWithDeviceSerials(credentialBoardSerialNumber,
                    credentialChassisSerialNumber, deviceInfoSerialNumbers);
            // Test 2: If the board and chassis serial numbers are not set on the PC,
            // compare the SHA1 hash of the device baseboard serial number to
            // the certificate serial number
        } else {
            String message;
            LOGGER.debug("Credential Serial Number was null");
            if (StringUtils.isEmpty(deviceBaseboardSerialNumber)) {
                message = "Device Serial Number was null";
                LOGGER.error(message);
                status = new AppraisalStatus(FAIL, message);
            } else {
                // Calculate the SHA1 hash of the UTF8 encoded baseboard serial number
                BigInteger baseboardSha1 = new BigInteger(1,
                        DigestUtils.sha1(deviceBaseboardSerialNumber.getBytes(Charsets.UTF_8)));
                BigInteger certificateSerialNumber = platformCredential.getSerialNumber();

                // compare the SHA1 hash of the baseboard serial number to the certificate SN
                if (certificateSerialNumber != null
                        && certificateSerialNumber.equals(baseboardSha1)) {
                    LOGGER.info("Device Baseboard Serial Number matches "
                            + "the Certificate Serial Number");
                    status = new AppraisalStatus(PASS, PLATFORM_ATTRIBUTES_VALID);
                } else if (certificateSerialNumber != null
                        && certificateSerialNumber.equals(
                                baseboardSha1.clearBit(NUC_VARIABLE_BIT))) {
                    LOGGER.info("Warning! The Certificate serial number had the most significant "
                            + "bit truncated.  159 bits of it matched the device baseboard "
                            + "serial number.");
                    status = new AppraisalStatus(PASS, PLATFORM_ATTRIBUTES_VALID);
                } else {
                    message = "The SHA1 hash of the Device Baseboard Serial Number "
                            + deviceBaseboardSerialNumber
                            + " did not match the Certificate's Serial Number";
                    LOGGER.error(message);
                    status = new AppraisalStatus(FAIL, message);

                }
            }
        }

        return status;
    }

    /**
     * Validates device info report against the new platform credential.
     * @param platformCredential the Platform Credential
     * @param deviceInfoReport the Device Info Report
     * @return either PASS or FAIL
     */
    static AppraisalStatus validatePlatformCredentialAttributesV2p0(
            final PlatformCredential platformCredential,
            final DeviceInfoReport deviceInfoReport) {
        boolean passesValidation = true;
        StringBuilder resultMessage = new StringBuilder();
        HardwareInfo hardwareInfo = deviceInfoReport.getHardwareInfo();
        boolean fieldValidation;

        fieldValidation = requiredPlatformCredentialFieldIsNonEmptyAndMatches(
                "PlatformManufacturerStr",
                platformCredential.getManufacturer(),
                hardwareInfo.getManufacturer());

        if (!fieldValidation) {
            resultMessage.append("Platform manufacturer did not match\n");
        }

        passesValidation &= fieldValidation;

        fieldValidation = requiredPlatformCredentialFieldIsNonEmptyAndMatches(
                "PlatformModel",
                platformCredential.getModel(),
                hardwareInfo.getProductName());

        if (!fieldValidation) {
            resultMessage.append("Platform model did not match\n");
        }

        passesValidation &= fieldValidation;

        fieldValidation = requiredPlatformCredentialFieldIsNonEmptyAndMatches(
                "PlatformVersion",
                platformCredential.getVersion(),
                hardwareInfo.getVersion());

        if (!fieldValidation) {
            resultMessage.append("Platform version did not match\n");
        }

        passesValidation &= fieldValidation;

        // check PlatformSerial against both system-serial-number and baseboard-serial-number
        fieldValidation = (
                (
                optionalPlatformCredentialFieldNullOrMatches(
                    "PlatformSerial",
                    platformCredential.getPlatformSerial(),
                    hardwareInfo.getSystemSerialNumber())
                ) || (
                optionalPlatformCredentialFieldNullOrMatches(
                        "PlatformSerial",
                        platformCredential.getPlatformSerial(),
                        hardwareInfo.getBaseboardSerialNumber())
                )
        );

        if (!fieldValidation) {
            resultMessage.append("Platform serial did not match\n");
        }

        passesValidation &= fieldValidation;

        // Retrieve the list of all components from the Platform Credential
        List<ComponentIdentifier> allPcComponents
                = new ArrayList<>(platformCredential.getComponentIdentifiers());

        // All components listed in the Platform Credential must have a manufacturer and model
        for (ComponentIdentifier pcComponent : allPcComponents) {
            fieldValidation = !hasEmptyValueForRequiredField("componentManufacturer",
                    pcComponent.getComponentManufacturer());

            if (!fieldValidation) {
                resultMessage.append("Component manufacturer is empty\n");
            }

            passesValidation &= fieldValidation;

            fieldValidation = !hasEmptyValueForRequiredField("componentModel",
                    pcComponent.getComponentModel());

            if (!fieldValidation) {
                resultMessage.append("Component model is empty\n");
            }

            passesValidation &= fieldValidation;
        }

        // There is no need to do comparisons with components that are invalid because
        // they did not have a manufacturer or model.
        List<ComponentIdentifier> validPcComponents = allPcComponents.stream()
                .filter(identifier -> identifier.getComponentManufacturer() != null
                        && identifier.getComponentModel() != null)
                .collect(Collectors.toList());

        String paccorOutputString = deviceInfoReport.getPaccorOutputString();
        String unmatchedComponents;
        try {
            List<ComponentInfo> componentInfoList
                    = getComponentInfoFromPaccorOutput(paccorOutputString);
            unmatchedComponents = validateV2p0PlatformCredentialComponentsExpectingExactMatch(
                    validPcComponents, componentInfoList);
            fieldValidation &= unmatchedComponents.isEmpty();
        } catch (IOException e) {
            final String baseErrorMessage = "Error parsing JSON output from PACCOR: ";
            LOGGER.error(baseErrorMessage + e.toString());
            LOGGER.error("PACCOR output string:\n" + paccorOutputString);
            return new AppraisalStatus(ERROR, baseErrorMessage + e.getMessage());
        }

        if (!fieldValidation) {
            resultMessage.append("There are unmatched components:\n");
            resultMessage.append(unmatchedComponents);
        }

        passesValidation &= fieldValidation;

        if (passesValidation) {
            return new AppraisalStatus(PASS, PLATFORM_ATTRIBUTES_VALID);
        } else {
            return new AppraisalStatus(FAIL, resultMessage.toString());
        }
    }

    /**
     * The main purpose of this method, the in process of validation, is to
     * pick out the changes that lead to the delta cert and make sure the changes
     * are valid.
     *
     * @param deltaCredential The delta cert that is being validated.
     * @param deviceInfoReport The paccor profile of device being validated against.
     * @param leafChain The specific chain associated with delta cert being
     * validated.
     * @param origPcComponents The component identifier list associated with the
     * base cert for this specific chain
     * @return Appraisal Status of delta being validated.
     */
    static AppraisalStatus validateDeltaAttributesChainV2p0(
            final PlatformCredential deltaCredential,
            final DeviceInfoReport deviceInfoReport,
            final List<PlatformCredential> leafChain,
            final List<ComponentIdentifier> origPcComponents) {
        boolean fieldValidation = true;
        StringBuilder resultMessage = new StringBuilder();
        List<ComponentIdentifier> validOrigPcComponents = origPcComponents.stream()
                .filter(identifier -> identifier.getComponentManufacturer() != null
                        && identifier.getComponentModel() != null)
                .collect(Collectors.toList());

        // map the components throughout the chain
        Map<String, ComponentIdentifier> chainCiMapping = new HashMap<>();
        List<ComponentIdentifier> deltaBuildList = new LinkedList<>(validOrigPcComponents);
        deltaBuildList.stream().forEach((ci) -> {
            chainCiMapping.put(ci.getComponentSerial().toString(), ci);
        });

        String ciSerial;
        // go through the leaf and check the changes against the valid components
        // forget modifying validOrigPcComponents
        for (PlatformCredential delta : leafChain) {
            for (ComponentIdentifier ci : delta.getComponentIdentifiers()) {
                if (ci.isVersion2()) {
                    ciSerial = ci.getComponentSerial().toString();
                    ComponentIdentifierV2 ciV2 = (ComponentIdentifierV2) ci;

                    if (ciV2.isModified())  {
                        // this won't match
                        // check it is there
                        if (!chainCiMapping.containsKey(ciSerial)) {
                            fieldValidation = false;
                            resultMessage.append(String.format(
                                    "%s attempted MODIFIED with no prior instance.%n",
                                    ciSerial));
                        } else {
                            chainCiMapping.put(ci.getComponentSerial().toString(), ci);
                        }
                    } else if (ciV2.isRemoved()) {
                        if (!chainCiMapping.containsKey(ciSerial)) {
                            // error thrown, can't remove if it doesn't exist
                            fieldValidation = false;
                            resultMessage.append(String.format(
                                    "%s attempted REMOVED with no prior instance.%n",
                                    ciSerial));
                        } else {
                            chainCiMapping.remove(ci.getComponentSerial().toString());
                        }
                    } else {
                        // ADDED
                        if (chainCiMapping.containsKey(ciSerial)) {
                            // error, shouldn't exist
                            fieldValidation = false;
                            resultMessage.append(String.format(
                                    "%s was ADDED, the serial already exists.%n",
                                    ciSerial));
                        } else {
                            // have to add incase later it is removed
                            chainCiMapping.put(ciSerial, ci);
                        }
                    }
                }
            }
        }

        if (!fieldValidation) {
            resultMessage.append("There are errors with Delta "
                    + "Component Statuses components:\n");

            return new AppraisalStatus(FAIL, resultMessage.toString());
        }

        String paccorOutputString = deviceInfoReport.getPaccorOutputString();
        String unmatchedComponents;
        try {
            List<ComponentInfo> componentInfoList
                    = getComponentInfoFromPaccorOutput(paccorOutputString);
            unmatchedComponents = validateV2p0PlatformCredentialComponentsExpectingExactMatch(
                    new LinkedList<>(chainCiMapping.values()), componentInfoList);
            fieldValidation &= unmatchedComponents.isEmpty();
        } catch (IOException e) {
            final String baseErrorMessage = "Error parsing JSON output from PACCOR: ";
            LOGGER.error(baseErrorMessage + e.toString());
            LOGGER.error("PACCOR output string:\n" + paccorOutputString);
            return new AppraisalStatus(ERROR, baseErrorMessage + e.getMessage());
        }

        if (!fieldValidation) {
            resultMessage.append("There are unmatched components:\n");
            resultMessage.append(unmatchedComponents);

            return new AppraisalStatus(FAIL, resultMessage.toString());
        }

        return new AppraisalStatus(PASS, PLATFORM_ATTRIBUTES_VALID);
    }

    /**
     * Compares the component information from the device info report against those of the
     * platform credential. All components in the platform credential should exactly match one
     * component in the device info report.  The device info report is allowed to have extra
     * components not represented in the platform credential.
     *
     * @param untrimmedPcComponents the platform credential components (may contain end whitespace)
     * @param allDeviceInfoComponents the device info report components
     * @return true if validation passes
     */
    private static String validateV2p0PlatformCredentialComponentsExpectingExactMatch(
            final List<ComponentIdentifier> untrimmedPcComponents,
            final List<ComponentInfo> allDeviceInfoComponents) {
        // For each manufacturer listed in the platform credential, create two lists:
        // 1. a list of components listed in the platform credential for the manufacturer, and
        // 2. a list of components listed in the device info for the same manufacturer
        // Then eliminate matches from both lists. Finally, decide if the validation passes based
        // on the leftovers in the lists and the policy in place.
        final List<ComponentIdentifier> pcComponents = new ArrayList<>();
        for (ComponentIdentifier component : untrimmedPcComponents) {
            DERUTF8String componentSerial = new DERUTF8String("");
            DERUTF8String componentRevision = new DERUTF8String("");
            if (component.getComponentSerial() != null) {
                componentSerial = new DERUTF8String(
                        component.getComponentSerial().getString().trim());
            }
            if (component.getComponentRevision() != null) {
                componentRevision = new DERUTF8String(
                        component.getComponentRevision().getString().trim());
            }
            pcComponents.add(
                new ComponentIdentifier(
                        new DERUTF8String(component.getComponentManufacturer().getString().trim()),
                        new DERUTF8String(component.getComponentModel().getString().trim()),
                        componentSerial, componentRevision,
                        component.getComponentManufacturerId(),
                        component.getFieldReplaceable(),
                        component.getComponentAddress()
                ));
        }

        LOGGER.info("Validating the following Platform Cert components...");
        pcComponents.forEach(component -> LOGGER.info(component.toString()));
        LOGGER.info("...against the the following DeviceInfoReport components:");
        allDeviceInfoComponents.forEach(component -> LOGGER.info(component.toString()));

        Set<DERUTF8String> manufacturerSet = new HashSet<>();
        pcComponents.forEach(component -> manufacturerSet.add(
                component.getComponentManufacturer()));

        // Create a list for unmatched components across all manufacturers to display at the end.
        List<ComponentIdentifier> pcUnmatchedComponents = new ArrayList<>();

        for (DERUTF8String derUtf8Manufacturer : manufacturerSet) {
            List<ComponentIdentifier> pcComponentsFromManufacturer
                    = pcComponents.stream().filter(compIdentifier
                    -> compIdentifier.getComponentManufacturer().equals(derUtf8Manufacturer))
                    .collect(Collectors.toList());

            String pcManufacturer = derUtf8Manufacturer.getString();
            List<ComponentInfo> deviceInfoComponentsFromManufacturer
                    = allDeviceInfoComponents.stream().filter(componentInfo
                    -> componentInfo.getComponentManufacturer().equals(pcManufacturer))
                    .collect(Collectors.toList());

            // For each component listed in the platform credential from this manufacturer
            // find the ones that specify a serial number so we can match the most specific ones
            // first.
            List<ComponentIdentifier> pcComponentsFromManufacturerWithSerialNumber
                    = pcComponentsFromManufacturer.stream().filter(compIdentifier
                    -> compIdentifier.getComponentSerial() != null
                    && StringUtils.isNotEmpty(compIdentifier.getComponentSerial().getString()))
                    .collect(Collectors.toList());

            // Now match up the components from the device info that are from the same
            // manufacturer and have a serial number. As matches are found, remove them from
            // both lists.
            for (ComponentIdentifier pcComponent : pcComponentsFromManufacturerWithSerialNumber) {
                Optional<ComponentInfo> first
                        = deviceInfoComponentsFromManufacturer.stream()
                        .filter(componentInfo
                                -> StringUtils.isNotEmpty(componentInfo.getComponentSerial()))
                        .filter(componentInfo -> componentInfo.getComponentSerial()
                                .equals(pcComponent.getComponentSerial().getString()))
                        .findFirst();

                if (first.isPresent()) {
                    ComponentInfo potentialMatch = first.get();
                    if (isMatch(pcComponent, potentialMatch)) {
                        pcComponentsFromManufacturer.remove(pcComponent);
                        deviceInfoComponentsFromManufacturer.remove(potentialMatch);
                    }
                }
            }

            // For each component listed in the platform credential from this manufacturer
            // find the ones that specify value for the revision field so we can match the most
            // specific ones first.
            List<ComponentIdentifier> pcComponentsFromManufacturerWithRevision
                    = pcComponentsFromManufacturer.stream().filter(compIdentifier
                    -> compIdentifier.getComponentRevision() != null
                    && StringUtils.isNotEmpty(compIdentifier.getComponentRevision().getString()))
                    .collect(Collectors.toList());

            // Now match up the components from the device info that are from the same
            // manufacturer and specify a value for the revision field. As matches are found,
            // remove them from both lists.
            for (ComponentIdentifier pcComponent : pcComponentsFromManufacturerWithRevision) {
                Optional<ComponentInfo> first
                        = deviceInfoComponentsFromManufacturer.stream()
                        .filter(info -> StringUtils.isNotEmpty(info.getComponentRevision()))
                        .filter(info -> info.getComponentRevision()
                                .equals(pcComponent.getComponentRevision().getString()))
                        .findFirst();

                if (first.isPresent()) {
                    ComponentInfo potentialMatch = first.get();
                    if (isMatch(pcComponent, potentialMatch)) {
                        pcComponentsFromManufacturer.remove(pcComponent);
                        deviceInfoComponentsFromManufacturer.remove(potentialMatch);
                    }
                }
            }

            // The remaining components from the manufacturer have only the 2 required fields so
            // just match them.
            List<ComponentIdentifier> templist = new ArrayList<>(pcComponentsFromManufacturer);
            for (ComponentIdentifier ci : templist) {
                ComponentIdentifier pcComponent = ci;
                Iterator<ComponentInfo> diComponentIter
                        = deviceInfoComponentsFromManufacturer.iterator();
                while (diComponentIter.hasNext()) {
                    ComponentInfo potentialMatch = diComponentIter.next();
                    if (isMatch(pcComponent, potentialMatch)) {
                        pcComponentsFromManufacturer.remove(ci);
                        diComponentIter.remove();
                    }
                }
            }
            pcUnmatchedComponents.addAll(pcComponentsFromManufacturer);
        }

        if (!pcUnmatchedComponents.isEmpty()) {
            StringBuilder sb = new StringBuilder();
            LOGGER.error(String.format("Platform Credential contained %d unmatched components:",
                    pcUnmatchedComponents.size()));

            int umatchedComponentCounter = 1;
            for (ComponentIdentifier unmatchedComponent : pcUnmatchedComponents) {
                LOGGER.error("Unmatched component " + umatchedComponentCounter++ + ": "
                        + unmatchedComponent);
                sb.append(String.format("Manufacturer=%s, Model=%s, Serial=%s, Revision=%s%n",
                        unmatchedComponent.getComponentManufacturer(),
                        unmatchedComponent.getComponentModel(),
                        unmatchedComponent.getComponentSerial(),
                        unmatchedComponent.getComponentRevision()));
            }
            return sb.toString();
        }
        return Strings.EMPTY;
    }

    /**
     * Returns true if fieldValue is null or empty.
     * @param description description of the value
     * @param fieldValue value of the field
     * @return true if fieldValue is null or empty; false otherwise
     */
    private static boolean hasEmptyValueForRequiredField(final String description,
                                                  final String fieldValue) {
        if (StringUtils.isEmpty(fieldValue)) {
            LOGGER.error("Required field was empty or null in Platform Credential: "
                    + description);
            return true;
        }
        return false;
    }

    /**
     * Returns true if fieldValue is null or empty.
     * @param description description of the value
     * @param fieldValue value of the field
     * @return true if fieldValue is null or empty; false otherwise
     */
    private static boolean hasEmptyValueForRequiredField(final String description,
                                                  final DERUTF8String fieldValue) {
        if (fieldValue == null || StringUtils.isEmpty(fieldValue.getString().trim())) {
            LOGGER.error("Required field was empty or null in Platform Credential: "
                    + description);
            return true;
        }
        return false;
    }

    /**
     * Validates the information supplied for the Platform Credential.  This
     * method checks if the field is required and therefore if the value is
     * present then verifies that the values match.
     * @param platformCredentialFieldName name of field to be compared
     * @param platformCredentialFieldValue first value to compare
     * @param otherValue second value to compare
     * @return true if values match
     */
    private static boolean requiredPlatformCredentialFieldIsNonEmptyAndMatches(
            final String platformCredentialFieldName,
            final String platformCredentialFieldValue,
            final String otherValue) {
        if (hasEmptyValueForRequiredField(platformCredentialFieldName,
                platformCredentialFieldValue)) {
            return false;
        }

        return platformCredentialFieldMatches(platformCredentialFieldName,
                platformCredentialFieldValue, otherValue);
    }

    /**
     * Validates the information supplied for the Platform Credential.  This
     * method checks if the value is present then verifies that the values match.
     * If not present, then returns true.
     * @param platformCredentialFieldName name of field to be compared
     * @param platformCredentialFieldValue first value to compare
     * @param otherValue second value to compare
     * @return true if values match or null
     */
    private static boolean optionalPlatformCredentialFieldNullOrMatches(
            final String platformCredentialFieldName,
            final String platformCredentialFieldValue,
            final String otherValue) {
        if (platformCredentialFieldValue == null) {
            return true;
        }

        return platformCredentialFieldMatches(platformCredentialFieldName,
                platformCredentialFieldValue, otherValue);
    }

    private static boolean platformCredentialFieldMatches(
            final String platformCredentialFieldName,
            final String platformCredentialFieldValue,
            final String otherValue) {
        String trimmedFieldValue = platformCredentialFieldValue.trim();
        String trimmedOtherValue = otherValue.trim();

        if (!trimmedFieldValue.equals(trimmedOtherValue)) {
            LOGGER.debug(String.format("%s field in Platform Credential (%s) does not match "
                            + "a related field in the DeviceInfoReport (%s)",
                    platformCredentialFieldName, trimmedFieldValue, trimmedOtherValue));
            return false;
        }

        LOGGER.debug(String.format("%s field in Platform Credential matches "
                + "a related field in the DeviceInfoReport (%s)",
                platformCredentialFieldName, trimmedFieldValue)
        );

        return true;
    }

    /**
     * Checks if the fields in the potentialMatch match the fields in the pcComponent,
     * or if the relevant field in the pcComponent is empty.
     * @param pcComponent the platform credential component
     * @param potentialMatch the component info from a device info report
     * @return true if the fields match exactly (null is considered the same as an empty string)
     */
    static boolean isMatch(final ComponentIdentifier pcComponent,
                           final ComponentInfo potentialMatch) {
        boolean matchesSoFar = true;

        matchesSoFar &= isMatchOrEmptyInPlatformCert(
                potentialMatch.getComponentManufacturer(),
                pcComponent.getComponentManufacturer()
        );

        matchesSoFar &= isMatchOrEmptyInPlatformCert(
                potentialMatch.getComponentModel(),
                pcComponent.getComponentModel()
        );

        matchesSoFar &= isMatchOrEmptyInPlatformCert(
                potentialMatch.getComponentSerial(),
                pcComponent.getComponentSerial()
        );

        matchesSoFar &= isMatchOrEmptyInPlatformCert(
                potentialMatch.getComponentRevision(),
                pcComponent.getComponentRevision()
        );

        return matchesSoFar;
    }

    private static boolean isMatchOrEmptyInPlatformCert(
            final String evidenceFromDevice,
            final DERUTF8String valueInPlatformCert) {
        if (valueInPlatformCert == null || StringUtils.isEmpty(valueInPlatformCert.getString())) {
            return true;
        }
        return valueInPlatformCert.getString().equals(evidenceFromDevice);
    }

    /**
     * Validates the platform credential's serial numbers with the device info's set of
     * serial numbers.
     * @param credentialBoardSerialNumber the PC board S/N
     * @param credentialChassisSerialNumber the PC chassis S/N
     * @param deviceInfoSerialNumbers the map of device info serial numbers with descriptions.
     * @return the changed validation status
     */
    private static AppraisalStatus validatePlatformSerialsWithDeviceSerials(
            final String credentialBoardSerialNumber, final String credentialChassisSerialNumber,
            final Map<String, String> deviceInfoSerialNumbers) {
        boolean boardSerialNumberFound = false;
        boolean chassisSerialNumberFound = false;

        if (StringUtils.isNotEmpty(credentialBoardSerialNumber)) {
            boardSerialNumberFound = deviceInfoContainsPlatformSerialNumber(
                credentialBoardSerialNumber, "board serial number", deviceInfoSerialNumbers);
        }
        if (StringUtils.isNotEmpty(credentialChassisSerialNumber)) {
            chassisSerialNumberFound = deviceInfoContainsPlatformSerialNumber(
                credentialChassisSerialNumber,
                    "chassis serial number", deviceInfoSerialNumbers);
        }

        if (boardSerialNumberFound || chassisSerialNumberFound) {
            LOGGER.info("The platform credential's board or chassis serial number matched"
                    + " with a serial number from the client's device information");
            return new AppraisalStatus(PASS, PLATFORM_ATTRIBUTES_VALID);
        }
        LOGGER.error("The platform credential's board and chassis serial numbers did"
                + " not match with any device info's serial numbers");

        return new AppraisalStatus(FAIL, "Platform serial did not match device info");
    }


    /**
     * Checks if a platform credential's serial number matches ANY of the device information's
     * set of serial numbers.
     * @param platformSerialNumber the platform serial number to compare
     * @param platformSerialNumberDescription description of the serial number for logging purposes.
     * @param deviceInfoSerialNumbers the map of device info serial numbers
     *                                (key = description, value = serial number)
     * @return true if the platform serial number was found (case insensitive search),
     *          false otherwise
     */
    private static boolean deviceInfoContainsPlatformSerialNumber(
            final String platformSerialNumber, final String platformSerialNumberDescription,
            final Map<String, String> deviceInfoSerialNumbers) {
        // check to see if the platform serial number is contained in the map of device info's
        // serial numbers
        for (Map.Entry<String, String> entry : deviceInfoSerialNumbers.entrySet()) {
            if (entry.getValue().equalsIgnoreCase(platformSerialNumber)) {
                LOGGER.info("Device info contained platform {} {}"
                        + " in the device info's {}", platformSerialNumberDescription,
                        platformSerialNumber, entry.getKey());
                return true;
            }
        }

        LOGGER.warn("Platform {}, {}, did not match any device info serial numbers",
                platformSerialNumberDescription, platformSerialNumber);
        return false;
    }

    /**
     * Checks if the endorsement credential is valid.
     *
     * @param ec the endorsement credential to verify.
     * @param trustStore trust store holding trusted trusted certificates.
     * @param acceptExpired whether or not to accept expired and not yet valid certificates
     *                      as valid.
     * @return the result of the validation.
     */
    @Override
    public AppraisalStatus validateEndorsementCredential(final EndorsementCredential ec,
                                                       final KeyStore trustStore,
                                                       final boolean acceptExpired) {
        final String baseErrorMessage = "Can't validate endorsement credential attributes without ";
        String message;
        if (ec == null) {
            message = baseErrorMessage + "an endorsement credential";
            LOGGER.error(message);
            return new AppraisalStatus(FAIL, message);
        }
        if (trustStore == null) {
            message = baseErrorMessage + "a trust store";
            LOGGER.error(message);
            return new AppraisalStatus(FAIL, message);
        }

        try {
            X509Certificate verifiableCert = ec.getX509Certificate();

            // check validity period, currently acceptExpired will also accept not yet
            // valid certificates
            if (!acceptExpired) {
                verifiableCert.checkValidity();
            }

            if (verifyCertificate(verifiableCert, trustStore)) {
                return new AppraisalStatus(PASS, ENDORSEMENT_VALID);
            } else {
                return new AppraisalStatus(FAIL, "Endorsement credential does not have a valid "
                        + "signature chain in the trust store");
            }
        } catch (IOException e) {
            message = "Couldn't retrieve X509 certificate from endorsement credential";
            LOGGER.error(message, e);
            return new AppraisalStatus(ERROR, message + " " + e.getMessage());
        } catch (SupplyChainValidatorException e) {
            message = "An error occurred indicating the credential is not valid";
            LOGGER.warn(message, e);
            return new AppraisalStatus(ERROR, message + " " + e.getMessage());
        } catch (CertificateExpiredException e) {
            message = "The endorsement credential is expired";
            LOGGER.warn(message, e);
            return new AppraisalStatus(FAIL, message + " " + e.getMessage());
        } catch (CertificateNotYetValidException e) {
            message = "The endorsement credential is not yet valid";
            LOGGER.warn(message, e);
            return new AppraisalStatus(FAIL, message + " " + e.getMessage());
        }
    }

    /**
     * Attempts to check if the certificate is validated by certificates in a cert chain. The cert
     * chain is expected to be stored in a non-ordered KeyStore (trust store). If the signing
     * certificate for the target cert is found, but it is an intermediate cert, the validation will
     * continue to try to find the signing cert of the intermediate cert. It will continue searching
     * until it follows the chain up to a root (self-signed) cert.
     *
     * @param cert
     *            certificate to validate
     * @param trustStore
     *            trust store holding trusted root certificates and intermediate certificates
     * @return the certificate chain if validation is successful
     * @throws SupplyChainValidatorException
     *             if the verification is not successful
     */
    public static boolean verifyCertificate(final X509AttributeCertificateHolder cert,
            final KeyStore trustStore) throws SupplyChainValidatorException {
        if (cert == null || trustStore == null) {
            throw new SupplyChainValidatorException("Certificate or trust store is null");
        }

        try {
            Set<X509Certificate> trustedCerts = new HashSet<X509Certificate>();

            Enumeration<String> alias = trustStore.aliases();

            while (alias.hasMoreElements()) {
                trustedCerts.add((X509Certificate) trustStore.getCertificate(alias.nextElement()));
            }

            boolean certChainValidated = validateCertChain(cert, trustedCerts);
            if (!certChainValidated) {
                LOGGER.error("Cert chain could not be validated");
            }
            return certChainValidated;
        } catch (KeyStoreException e) {
            throw new SupplyChainValidatorException("Error with the trust store", e);
        }

    }

    /**
     * Attempts to check if the certificate is validated by certificates in a cert chain. The cert
     * chain is expected to be stored in a non-ordered KeyStore (trust store). If the signing
     * certificate for the target cert is found, but it is an intermediate cert, the validation will
     * continue to try to find the signing cert of the intermediate cert. It will continue searching
     * until it follows the chain up to a root (self-signed) cert.
     *
     * @param cert
     *            certificate to validate
     * @param trustStore
     *            trust store holding trusted root certificates and intermediate certificates
     * @return the certificate chain if validation is successful
     * @throws SupplyChainValidatorException
     *             if the verification is not successful
     */
    public static boolean verifyCertificate(final X509Certificate cert,
            final KeyStore trustStore) throws SupplyChainValidatorException {
        if (cert == null || trustStore == null) {
            throw new SupplyChainValidatorException("Certificate or trust store is null");
        }
        try {
            Set<X509Certificate> trustedCerts = new HashSet<X509Certificate>();

            Enumeration<String> alias = trustStore.aliases();

            while (alias.hasMoreElements()) {
                trustedCerts.add((X509Certificate) trustStore.getCertificate(alias.nextElement()));
            }

            return validateCertChain(cert, trustedCerts);
        } catch (KeyStoreException e) {
            LOGGER.error("Error accessing keystore", e);
            throw new SupplyChainValidatorException("Error with the trust store", e);
        }

    }

    /**
     * Attempts to check if an attribute certificate is validated by certificates in a cert chain.
     * The cert chain is represented as a Set of X509Certificates. If the signing certificate for
     * the target cert is found, but it is an intermediate cert, the validation will continue to try
     * to find the signing cert of the intermediate cert. It will continue searching until it
     * follows the chain up to a root (self-signed) cert.
     *
     * @param cert
     *            certificate to validate
     * @param additionalCerts
     *            Set of certs to validate against
     * @return boolean indicating if the validation was successful
     * @throws SupplyChainValidatorException tried to validate using null certificates
     */
    public static boolean validateCertChain(final X509AttributeCertificateHolder cert,
            final Set<X509Certificate> additionalCerts) throws SupplyChainValidatorException {
        if (cert == null || additionalCerts == null) {
            throw new SupplyChainValidatorException(
                    "Certificate or validation certificates are null");
        }
        boolean foundRootOfCertChain = false;
        Iterator<X509Certificate> certIterator = additionalCerts.iterator();
        X509Certificate trustedCert;

        while (!foundRootOfCertChain && certIterator.hasNext()) {
            trustedCert = certIterator.next();
            if (issuerMatchesSubjectDN(cert, trustedCert)
                    && signatureMatchesPublicKey(cert, trustedCert)) {
                if (isSelfSigned(trustedCert)) {
                    LOGGER.info("CA Root found.");
                    foundRootOfCertChain = true;
                } else {
                    foundRootOfCertChain = validateCertChain(trustedCert, additionalCerts);

                    if (!foundRootOfCertChain) {
                        LOGGER.error("Root of certificate chain not found. Check for CA Cert: "
                                + cert.getIssuer().getNames()[0]);
                    }
                }
            }
        }

        return foundRootOfCertChain;
    }

    /**
     * Attempts to check if a public-key certificate is validated by certificates in a cert chain.
     * The cert chain is represented as a Set of X509Certificates. If the signing certificate for
     * the target cert is found, but it is an intermediate cert, the validation will continue to try
     * to find the signing cert of the intermediate cert. It will continue searching until it
     * follows the chain up to a root (self-signed) cert.
     *
     * @param cert
     *            certificate to validate
     * @param additionalCerts
     *            Set of certs to validate against
     * @return boolean indicating if the validation was successful
     * @throws SupplyChainValidatorException tried to validate using null certificates
     */
    public static boolean validateCertChain(final X509Certificate cert,
            final Set<X509Certificate> additionalCerts) throws SupplyChainValidatorException {
        if (cert == null || additionalCerts == null) {
            throw new SupplyChainValidatorException(
                    "Certificate or validation certificates are null");
        }
        boolean foundRootOfCertChain = false;
        Iterator<X509Certificate> certIterator = additionalCerts.iterator();
        X509Certificate trustedCert;

        while (!foundRootOfCertChain && certIterator.hasNext()) {
            trustedCert = certIterator.next();
            if (issuerMatchesSubjectDN(cert, trustedCert)
                    && signatureMatchesPublicKey(cert, trustedCert)) {
                if (isSelfSigned(trustedCert)) {
                    LOGGER.info("CA Root found.");
                    foundRootOfCertChain = true;
                } else if (!cert.equals(trustedCert)) {
                    foundRootOfCertChain = validateCertChain(trustedCert, additionalCerts);

                    if (!foundRootOfCertChain) {
                        LOGGER.error("Root of certificate chain not found. Check for CA Cert: "
                                + cert.getIssuerDN().getName());
                    }
                }
            }
        }

        return foundRootOfCertChain;
    }

    /**
     * Checks if the issuer info of an attribute cert matches the supposed signing cert's
     * distinguished name.
     *
     * @param cert
     *            the attribute certificate with the signature to validate
     * @param signingCert
     *            the certificate with the public key to validate
     * @return boolean indicating if the names
     * @throws SupplyChainValidatorException tried to validate using null certificates
     */
    public static boolean issuerMatchesSubjectDN(final X509AttributeCertificateHolder cert,
            final X509Certificate signingCert) throws SupplyChainValidatorException {
        if (cert == null || signingCert == null) {
            throw new SupplyChainValidatorException("Certificate or signing certificate is null");
        }
        String signingCertSubjectDN = signingCert.getSubjectX500Principal().getName();
        X500Name namedSubjectDN = new X500Name(signingCertSubjectDN);

        X500Name issuerDN = cert.getIssuer().getNames()[0];

        // equality check ignore DN component ordering
        return issuerDN.equals(namedSubjectDN);
    }

    /**
     * Checks if the issuer info of a public-key cert matches the supposed signing cert's
     * distinguished name.
     *
     * @param cert
     *            the public-key certificate with the signature to validate
     * @param signingCert
     *            the certificate with the public key to validate
     * @return boolean indicating if the names
     * @throws SupplyChainValidatorException tried to validate using null certificates
     */
    public static boolean issuerMatchesSubjectDN(final X509Certificate cert,
            final X509Certificate signingCert) throws SupplyChainValidatorException {
        if (cert == null || signingCert == null) {
            throw new SupplyChainValidatorException("Certificate or signing certificate is null");
        }
        String signingCertSubjectDN = signingCert.getSubjectX500Principal().
                                                       getName(X500Principal.RFC1779);
        X500Name namedSubjectDN = new X500Name(signingCertSubjectDN);

        String certIssuerDN = cert.getIssuerDN().getName();
        X500Name namedIssuerDN = new X500Name(certIssuerDN);

        // equality check ignore DN component ordering
        return namedIssuerDN.equals(namedSubjectDN);
    }

    /**
     * Checks if the signature of an attribute cert is validated against the signing cert's public
     * key.
     *
     * @param cert
     *            the public-key certificate with the signature to validate
     * @param signingCert
     *            the certificate with the public key to validate
     * @return boolean indicating if the validation passed
     * @throws SupplyChainValidatorException tried to validate using null certificates
     */
    public static boolean signatureMatchesPublicKey(final X509Certificate cert,
            final X509Certificate signingCert) throws SupplyChainValidatorException {
        if (cert == null || signingCert == null) {
            throw new SupplyChainValidatorException("Certificate or signing certificate is null");
        }
        try {
            cert.verify(signingCert.getPublicKey(), BouncyCastleProvider.PROVIDER_NAME);
            return true;
        } catch (InvalidKeyException | CertificateException | NoSuchAlgorithmException
                | NoSuchProviderException | SignatureException e) {
            LOGGER.error("Exception thrown while verifying certificate", e);
            return false;
        }

    }

    /**
     * Checks if the signature of a public-key cert is validated against the signing cert's public
     * key.
     *
     * @param cert
     *            the attribute certificate with the signature to validate
     * @param signingCert
     *            the certificate with the public key to validate
     * @return boolean indicating if the validation passed
     * @throws SupplyChainValidatorException tried to validate using null certificates
     */
    public static boolean signatureMatchesPublicKey(final X509AttributeCertificateHolder cert,
            final X509Certificate signingCert) throws SupplyChainValidatorException {
        if (cert == null || signingCert == null) {
            throw new SupplyChainValidatorException("Certificate or signing certificate is null");
        }
        return signatureMatchesPublicKey(cert, signingCert.getPublicKey());
    }

    /**
     * Checks if an X509 Attribute Certificate is valid directly against a public key.
     *
     * @param cert
     *            the attribute certificate with the signature to validate
     * @param signingKey
     *            the key to use to check the attribute cert
     * @return boolean indicating if the validation passed
     * @throws SupplyChainValidatorException tried to validate using null certificates
     */
    public static boolean signatureMatchesPublicKey(final X509AttributeCertificateHolder cert,
        final PublicKey signingKey) throws SupplyChainValidatorException {
        if (cert == null || signingKey == null) {
            throw new SupplyChainValidatorException("Certificate or signing certificate is null");
        }
        ContentVerifierProvider contentVerifierProvider;
        try {
            contentVerifierProvider =
                    new JcaContentVerifierProviderBuilder().setProvider("BC").build(signingKey);
            return cert.isSignatureValid(contentVerifierProvider);
        } catch (OperatorCreationException | CertException e) {
            LOGGER.error("Exception thrown while verifying certificate", e);
            return false;
        }
    }

    /**
     * Checks whether given X.509 public-key certificate is self-signed. If the cert can be
     * verified using its own public key, that means it was self-signed.
     *
     * @param cert
     *            X.509 Certificate
     * @return boolean indicating if the cert was self-signed
     */
    private static boolean isSelfSigned(final X509Certificate cert)
            throws SupplyChainValidatorException {
        if (cert == null) {
            throw new SupplyChainValidatorException("Certificate is null");
        }
        try {
            PublicKey key = cert.getPublicKey();
            cert.verify(key);
            return true;
        } catch (SignatureException | InvalidKeyException e) {
            return false;
        } catch (CertificateException | NoSuchAlgorithmException | NoSuchProviderException e) {
            LOGGER.error("Exception occurred while checking if cert is self-signed", e);
            return false;
        }
    }
}<|MERGE_RESOLUTION|>--- conflicted
+++ resolved
@@ -10,7 +10,6 @@
 import hirs.data.persist.certificate.EndorsementCredential;
 import hirs.data.persist.certificate.PlatformCredential;
 import hirs.data.persist.certificate.attributes.ComponentIdentifier;
-import hirs.data.persist.certificate.attributes.V2.ComponentIdentifierV2;
 import org.apache.commons.codec.Charsets;
 import org.apache.commons.codec.digest.DigestUtils;
 import org.apache.commons.lang3.StringUtils;
@@ -41,8 +40,6 @@
 import java.security.cert.CertificateExpiredException;
 import java.security.cert.CertificateNotYetValidException;
 import java.security.cert.X509Certificate;
-import java.util.Collections;
-import java.util.LinkedList;
 import java.util.ArrayList;
 import java.util.Date;
 import java.util.Enumeration;
@@ -58,6 +55,9 @@
 import static hirs.data.persist.AppraisalStatus.Status.ERROR;
 import static hirs.data.persist.AppraisalStatus.Status.FAIL;
 import static hirs.data.persist.AppraisalStatus.Status.PASS;
+import hirs.data.persist.certificate.attributes.V2.ComponentIdentifierV2;
+import java.util.Collections;
+import java.util.LinkedList;
 import org.apache.logging.log4j.util.Strings;
 
 
@@ -269,15 +269,10 @@
     public AppraisalStatus validateDeltaPlatformCredentialAttributes(
             final PlatformCredential deltaPlatformCredential,
             final DeviceInfoReport deviceInfoReport,
-<<<<<<< HEAD
             final PlatformCredential basePlatformCredential,
             final List<PlatformCredential> chainCertificates) {
         final String baseErrorMessage = "Can't validate delta platform"
                 + "certificate attributes without ";
-=======
-            final PlatformCredential basePlatformCredential) {
-        final String baseErrorMessage = "Can't validate delta platform certificate attributes without ";
->>>>>>> 2d7c8991
         String message;
         if (deltaPlatformCredential == null) {
             message = baseErrorMessage + "a delta platform certificate";
@@ -294,7 +289,6 @@
             LOGGER.error(message);
             return new AppraisalStatus(FAIL, message);
         }
-<<<<<<< HEAD
 
         if (!basePlatformCredential.getPlatformSerial()
                 .equals(deltaPlatformCredential.getPlatformSerial())) {
@@ -352,18 +346,6 @@
 
         return validateDeltaAttributesChainV2p0(deltaPlatformCredential,
                 deviceInfoReport, leafChain, origPcComponents);
-=======
-
-        if (!basePlatformCredential.getSerialNumber()
-                .equals(deltaPlatformCredential.getHolderSerialNumber())) {
-            message = "Delta platform certificate holder serial number does not match "
-                    + "the base certificate's serial number";
-            LOGGER.error(message);
-            return new AppraisalStatus(FAIL, message);
-        }
-        
-        return validatePlatformCredentialAttributesV2p0(deltaPlatformCredential, deviceInfoReport);
->>>>>>> 2d7c8991
     }
 
     private static AppraisalStatus validatePlatformCredentialAttributesV1p2(
@@ -474,9 +456,10 @@
             final DeviceInfoReport deviceInfoReport) {
         boolean passesValidation = true;
         StringBuilder resultMessage = new StringBuilder();
+
         HardwareInfo hardwareInfo = deviceInfoReport.getHardwareInfo();
+
         boolean fieldValidation;
-
         fieldValidation = requiredPlatformCredentialFieldIsNonEmptyAndMatches(
                 "PlatformManufacturerStr",
                 platformCredential.getManufacturer(),
@@ -780,7 +763,8 @@
             // Now match up the components from the device info that are from the same
             // manufacturer and have a serial number. As matches are found, remove them from
             // both lists.
-            for (ComponentIdentifier pcComponent : pcComponentsFromManufacturerWithSerialNumber) {
+            for (ComponentIdentifier pcComponent
+                    : pcComponentsFromManufacturerWithSerialNumber) {
                 Optional<ComponentInfo> first
                         = deviceInfoComponentsFromManufacturer.stream()
                         .filter(componentInfo
@@ -810,7 +794,8 @@
             // Now match up the components from the device info that are from the same
             // manufacturer and specify a value for the revision field. As matches are found,
             // remove them from both lists.
-            for (ComponentIdentifier pcComponent : pcComponentsFromManufacturerWithRevision) {
+            for (ComponentIdentifier pcComponent
+                    : pcComponentsFromManufacturerWithRevision) {
                 Optional<ComponentInfo> first
                         = deviceInfoComponentsFromManufacturer.stream()
                         .filter(info -> StringUtils.isNotEmpty(info.getComponentRevision()))
