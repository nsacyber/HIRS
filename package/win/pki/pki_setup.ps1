--- conflicted
+++ resolved
@@ -65,11 +65,7 @@
 
     New-Item -ItemType Directory -Path $global:HIRS_DATA_CERTIFICATES_DIR -Force | Out-Null
 
-<<<<<<< HEAD
-    Copy-Item "$PKI_SETUP_DIR\ca.conf" "$global:HIRS_DATA_CERTIFICATES_DIR"
-=======
     Copy-Item $PKI_SETUP_DIR\ca.conf $global:HIRS_DATA_CERTIFICATES_DIR
->>>>>>> ca23d098
 	pwsh -ExecutionPolicy Bypass $PKI_SETUP_DIR/pki_chain_gen.ps1 "HIRS" "rsa" "3072" "sha384" "$PKI_PASS" "$global:LOG_FILE"
     pwsh -ExecutionPolicy Bypass $PKI_SETUP_DIR/pki_chain_gen.ps1 "HIRS" "ecc" "512" "sha384" "$PKI_PASS" "$global:LOG_FILE"
 
