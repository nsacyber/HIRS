param (
    [string]$p, [string]$path = $null,
	[switch]$w, [switch]$war = $false,
	[switch]$d, [switch]$debug = $false,
	[switch]$h, [switch]$help = $false
)

# Parameter Consolidation
if ($p -and $path -and ($p -ne $path)) {
	"-p and -path were given different paths. Use only one." | WriteAndLog
	$help=$true
}
if ($p) {
	$path = $p
}
$war = $w -or $war
$debug = $d -or $debug
$help = $h -or $help

if ($help) {
  Write-Output "  Bootrun script for the HIRS ACA"
  Write-Output "  Syntax: powershell -ExecutionPolicy Bypass aca_bootRun.ps1 [-h|-p|-d|-w|-path|-war|-debug|-help]"
  Write-Output "  options:"
  Write-Output "     [ -p  | -path]   Path to the HIRS_AttestationCAPortal.war file"
  Write-Output "     [ -w  | -war ]   Use deployed war file"
  Write-Output "     [ -d  | -debug ]  Launch the JVM with a debug port open"
  Write-Output "     [ -h  | -help ]   Print this help"
  exit 1
}

if(!(New-Object Security.Principal.WindowsPrincipal(
		[Security.Principal.WindowsIdentity]::GetCurrent())
	).IsInRole([Security.Principal.WindowsBuiltInRole]::Administrator)) {
	Write-Output "This script requires root.  Please run as root" 
	exit 1
}

$APP_HOME=(Split-Path -parent $PSCommandPath)
$ACA_COMMON_SCRIPT=(Join-Path $APP_HOME 'aca_common.ps1')
$ALG="RSA" # or "ECC"
$GRADLE_WRAPPER='./gradlew'
$DEPLOYED_WAR=$null
$DEBUG_OPTIONS='-agentlib:jdwp=transport=dt_socket,server=y,suspend=n,address=*:9123'

# Load other scripts
. $ACA_COMMON_SCRIPT

# Set up log
set_up_log

# Read aca.properties
read_aca_properties $global:HIRS_DATA_ACA_PROPERTIES_FILE

# Read spring application.properties
read_spring_properties $global:HIRS_DATA_SPRING_PROP_FILE

Write-Output "-----------------------------------------------------------" | WriteAndLog
Write-Output ("Running with these arguments: "+($PSBoundParameters | Out-String)) | WriteAndLog
<<<<<<< HEAD

# Parameter Consolidation
if ($p -and $path -and ($p -ne $path)) {
	"-p and --path were given different paths. Use only one." | WriteAndLog
	$help=$true
}
if ($p) {
	$path = $p
}
$war = $w -or $war
$debug = $d -or $debug
$help = $h -or $help

if(!(New-Object Security.Principal.WindowsPrincipal(
		[Security.Principal.WindowsIdentity]::GetCurrent())
	).IsInRole([Security.Principal.WindowsBuiltInRole]::Administrator)) {
	Write-Output "This script requires root.  Please run as root" 
	exit 1
}

if ($help) {
  Write-Output "  Setup script for the HIRS ACA"
  Write-Output "  Syntax: powershell -ExecutionPolicy Bypass aca_bootRun.ps1 [-h|p|w|--path|--war]"
  Write-Output "  options:"
  Write-Output "     -p  | --path   Path to the HIRS_AttestationCAPortal.war file"
  Write-Output "     -w  | --war    Use deployed war file"
  Write-Output "     -d  | --debug  Launch the JVM with a debug port open"
  Write-Output "     -h  | --help   Print this help"
  exit 1
}
=======
>>>>>>> ca23d098

if ($path) {
    $DEPLOYED_WAR = $path
}

if (![System.IO.Directory]::Exists($global:HIRS_DATA_CERTIFICATES_HIRS_DIR)) {
<<<<<<< HEAD
     Write-Output "$global:HIRS_DATA_CERTIFICATES_HIRS_DIR directory does not exist. Please run aca_setup\.ps1 and try again."
=======
     Write-Output "$global:HIRS_DATA_CERTIFICATES_HIRS_DIR directory does not exist. Please run .\aca_setup.ps1 and try again."
>>>>>>> ca23d098
     exit 1;
}

if (!$DEPLOYED_WAR) {
<<<<<<< HEAD
    if (![System.IO.File]::Exists($GRADLE_WRAPPER)) {
=======
    if (-not (Test-Path -Path $GRADLE_WRAPPER -PathType Leaf)) {
>>>>>>> ca23d098
        Write-Output 'This script is expected to be run from the HIRS top level project directory. Exiting.'
        exit 1;   	
    }
	$DEPLOYED_WAR='./HIRS_AttestationCAPortal/build/libs/HIRS_AttestationCAPortal.war'
}

$SPRING_PROP_FILE_FORWARDSLASHES=($global:HIRS_DATA_SPRING_PROP_FILE | ChangeBackslashToForwardSlash)

if ($w -or $war) {
	Write-Output "Booting the ACA from a war file..." | WriteAndLog
    if ($d -or $debug) {
        Write-Output "... in debug"
        java $DEBUG_OPTIONS -jar $DEPLOYED_WAR --spring.config.location=$SPRING_PROP_FILE_FORWARDSLASHES
    } else {
	    java -jar $DEPLOYED_WAR --spring.config.location=$SPRING_PROP_FILE_FORWARDSLASHES
    }
} else  {
    Write-Output "Booting the ACA from local build..." | WriteAndLog
    if ($d -or $debug) {
        Write-Output "... in debug"
        ./gradlew bootRun --args="--spring.config.location=$SPRING_PROP_FILE_FORWARDSLASHES" -Pdebug="$$DEBUG_OPTIONS"
    } else {
	    ./gradlew bootRun --args="--spring.config.location=$SPRING_PROP_FILE_FORWARDSLASHES"
    }
}<|MERGE_RESOLUTION|>--- conflicted
+++ resolved
@@ -56,59 +56,18 @@
 
 Write-Output "-----------------------------------------------------------" | WriteAndLog
 Write-Output ("Running with these arguments: "+($PSBoundParameters | Out-String)) | WriteAndLog
-<<<<<<< HEAD
-
-# Parameter Consolidation
-if ($p -and $path -and ($p -ne $path)) {
-	"-p and --path were given different paths. Use only one." | WriteAndLog
-	$help=$true
-}
-if ($p) {
-	$path = $p
-}
-$war = $w -or $war
-$debug = $d -or $debug
-$help = $h -or $help
-
-if(!(New-Object Security.Principal.WindowsPrincipal(
-		[Security.Principal.WindowsIdentity]::GetCurrent())
-	).IsInRole([Security.Principal.WindowsBuiltInRole]::Administrator)) {
-	Write-Output "This script requires root.  Please run as root" 
-	exit 1
-}
-
-if ($help) {
-  Write-Output "  Setup script for the HIRS ACA"
-  Write-Output "  Syntax: powershell -ExecutionPolicy Bypass aca_bootRun.ps1 [-h|p|w|--path|--war]"
-  Write-Output "  options:"
-  Write-Output "     -p  | --path   Path to the HIRS_AttestationCAPortal.war file"
-  Write-Output "     -w  | --war    Use deployed war file"
-  Write-Output "     -d  | --debug  Launch the JVM with a debug port open"
-  Write-Output "     -h  | --help   Print this help"
-  exit 1
-}
-=======
->>>>>>> ca23d098
 
 if ($path) {
     $DEPLOYED_WAR = $path
 }
 
 if (![System.IO.Directory]::Exists($global:HIRS_DATA_CERTIFICATES_HIRS_DIR)) {
-<<<<<<< HEAD
-     Write-Output "$global:HIRS_DATA_CERTIFICATES_HIRS_DIR directory does not exist. Please run aca_setup\.ps1 and try again."
-=======
      Write-Output "$global:HIRS_DATA_CERTIFICATES_HIRS_DIR directory does not exist. Please run .\aca_setup.ps1 and try again."
->>>>>>> ca23d098
      exit 1;
 }
 
 if (!$DEPLOYED_WAR) {
-<<<<<<< HEAD
-    if (![System.IO.File]::Exists($GRADLE_WRAPPER)) {
-=======
     if (-not (Test-Path -Path $GRADLE_WRAPPER -PathType Leaf)) {
->>>>>>> ca23d098
         Write-Output 'This script is expected to be run from the HIRS top level project directory. Exiting.'
         exit 1;   	
     }
