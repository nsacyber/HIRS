--- conflicted
+++ resolved
@@ -5,52 +5,6 @@
 	[switch]$h, [switch]$help = $false
 )
 
-<<<<<<< HEAD
-$APP_HOME=(Split-Path -parent $PSCommandPath)
-$ACA_COMMON_SCRIPT=(Join-Path $APP_HOME 'aca_common.ps1')
-$COMP_JSON = (Resolve-Path ([System.IO.Path]::Combine(
-    $APP_HOME, '..', '..', '..', 'HIRS_AttestationCA', 'src', 'main', 'resources', 'component-class.json'))).Path
-$VENDOR_TABLE=(Resolve-Path ([System.IO.Path]::Combine(
-    $APP_HOME, '..', '..', '..', 'HIRS_Utils', 'src', 'main', 'resources', 'vendor-table.json'))).Path
-
-# Load other scripts
-. $ACA_COMMON_SCRIPT
-
-# Set up log
-set_up_log
-Write-Output "-----------------------------------------------------------" | WriteAndLog
-Write-Output "ACA setup log file is $global:LOG_FILE" | WriteAndLog
-Write-Output ("Running with these arguments: "+($PSBoundParameters | Out-String)) | WriteAndLog
-
-# Read aca.properties
-New-Item -ItemType Directory -Path $global:HIRS_CONF_DIR -Force | Out-Null
-New-Item -ItemType Directory -Path $global:HIRS_CONF_DEFAULT_PROPERTIES_DIR -Force | Out-Null
-New-Item -ItemType Directory -Path $global:HIRS_DATA_LOG_DIR -Force | Out-Null
-Copy-Item "$COMP_JSON" "$global:HIRS_CONF_DEFAULT_PROPERTIES_DIR"
-Copy-Item "$VENDOR_TABLE" "$global:HIRS_CONF_DEFAULT_PROPERTIES_DIR"
-
-# create it, if it doesn't exist
-if (-not (Test-Path $global:HIRS_DATA_ACA_PROPERTIES_FILE)) {
-    New-Item -ItemType File -Path $global:HIRS_DATA_ACA_PROPERTIES_FILE
-} else {
-    Write-Output "File already exists: $global:HIRS_DATA_ACA_PROPERTIES_FILE"
-}  
-
-read_aca_properties $global:HIRS_DATA_ACA_PROPERTIES_FILE
-
-# Read spring application.properties
-
-# create it, if it doesn't exist
-if (-not (Test-Path $global:HIRS_DATA_SPRING_PROP_FILE)) {
-    New-Item -ItemType File -Path $global:HIRS_DATA_SPRING_PROP_FILE
-} else {
-    Write-Output "File already exists: $global:HIRS_DATA_SPRING_PROP_FILE"
-}
-  
-read_spring_properties $global:HIRS_DATA_SPRING_PROP_FILE
-
-=======
->>>>>>> ca23d098
 # Parameter Consolidation
 $skipdb=$sd -or ${skip-db}
 $skippki=$sp -or ${skip-pki}
@@ -58,15 +12,6 @@
 $help = $h -or $help
 
 if ($help) {
-<<<<<<< HEAD
-    Write-Output "  Setup script for the HIRS ACA"
-    Write-Output "  Syntax: sh aca_setup.sh [-u|h|sd|sp|--skip-db|--skip-pki]"
-    Write-Output "  options:"
-    Write-Output "     -u  | --unattended   Run unattended"
-    Write-Output "     -h  | --help   Print this Help."
-    Write-Output "     -sp | --skip-pki run the setup without pki setup."
-    Write-Output "     -sb | --skip-db run the setup without database setup."
-=======
     Write-Host "  Setup script for the HIRS ACA on Windows"
     Write-Host "  Syntax: .\aca_setup.ps1 [-u|-h|-sd|-sp|-skip-db|-skip-pki|-unattended|-help]"
     Write-Host "  Flag options:"
@@ -74,20 +19,12 @@
     Write-Host "     [-h  | -help]   Prints this help message."
     Write-Host "     [-sp | -skip-pki] Skips the pki setup of the setup script."
     Write-Host "     [-sb | -skip-db] Skips the database setup of the setup script."
->>>>>>> ca23d098
 	exit 1
 }
 
 if(!(New-Object Security.Principal.WindowsPrincipal(
 		[Security.Principal.WindowsIdentity]::GetCurrent())
 	).IsInRole([Security.Principal.WindowsBuiltInRole]::Administrator)) {
-<<<<<<< HEAD
-	Write-Output "This script requires root.  Please run as root" 
-	exit 1
-}
-
-Write-Output "HIRS ACA Setup initiated on $(Get-Date -Format 'yyyy-MM-dd')" | WriteAndLog
-=======
 	Write-Host "This script requires root.  Please run as root" 
 	exit 1
 }
@@ -140,7 +77,6 @@
 }
   
 read_spring_properties $global:HIRS_DATA_SPRING_PROP_FILE
->>>>>>> ca23d098
 
 # Runs the pki_setup script (along with the other scripts under the PKI folder)
 if (!$skippki) {
@@ -162,11 +98,7 @@
         exit 1
     }
 } else {
-<<<<<<< HEAD
-    Write-Output ("ACA PKI setup not run due to presence of command line argument: "+($PSBoundParameters.Keys | grep -E "skip-pki|sp")) | WriteAndLog
-=======
     Write-Output ("ACA PKI setup cannot be run because there are command line argument(s): "+($PSBoundParameters.Keys | Where-Object { $_ -match 'skip-pki|sp' } )) | WriteAndLog
->>>>>>> ca23d098
 }
 
 # Runs the create_dbp script (along with the other scripts under the DB folder)
@@ -179,11 +111,7 @@
         exit 1
     }
 } else {
-<<<<<<< HEAD
-    Write-Output ("ACA Database setup not run due to command line argument: "+($PSBoundParameters.Keys | grep -E "skip-db|sd")) | WriteAndLog
-=======
     Write-Output ("ACA Database setup cannot be run because there are command line argument(s): "+($PSBoundParameters.Keys | Where-Object { $_ -match 'skip-db|sd'})) | WriteAndLog
->>>>>>> ca23d098
 }
 
 Write-Output "ACA setup complete" | WriteAndLog