package hirs.attestationca.service;

import hirs.appraiser.Appraiser;
import hirs.appraiser.SupplyChainAppraiser;
import hirs.data.persist.AppraisalStatus;
import hirs.data.persist.ArchivableEntity;
import hirs.data.persist.BaseReferenceManifest;
import hirs.data.persist.Device;
import hirs.data.persist.DeviceInfoReport;
import hirs.data.persist.EventLogMeasurements;
import hirs.data.persist.PCRPolicy;
import hirs.data.persist.ReferenceDigestRecord;
import hirs.data.persist.ReferenceDigestValue;
import hirs.data.persist.ReferenceManifest;
import hirs.data.persist.SupplyChainPolicy;
import hirs.data.persist.SupplyChainValidation;
import hirs.data.persist.SupplyChainValidationSummary;
import hirs.data.persist.SupportReferenceManifest;
import hirs.data.persist.SwidResource;
import hirs.data.persist.TPMMeasurementRecord;
import hirs.data.persist.certificate.Certificate;
import hirs.data.persist.certificate.CertificateAuthorityCredential;
import hirs.data.persist.certificate.EndorsementCredential;
import hirs.data.persist.certificate.PlatformCredential;
import hirs.persist.AppraiserManager;
import hirs.persist.CertificateManager;
import hirs.persist.CrudManager;
import hirs.persist.DBManagerException;
import hirs.persist.PersistenceConfiguration;
import hirs.persist.PolicyManager;
import hirs.persist.ReferenceDigestManager;
import hirs.persist.ReferenceEventManager;
import hirs.persist.ReferenceManifestManager;
import hirs.tpm.eventlog.TCGEventLog;
import hirs.tpm.eventlog.TpmPcrEvent;
import hirs.utils.BouncyCastleUtils;
import hirs.utils.ReferenceManifestValidator;
import hirs.validation.CredentialValidator;
import hirs.validation.SupplyChainCredentialValidator;
import hirs.validation.SupplyChainValidatorException;
import org.apache.logging.log4j.Level;
import hirs.validation.SupplyChainValidatorException;
import org.apache.logging.log4j.LogManager;
import org.apache.logging.log4j.Logger;
import org.bouncycastle.util.encoders.Hex;
import org.springframework.beans.factory.annotation.Autowired;
import org.springframework.context.annotation.Import;
import org.springframework.stereotype.Service;

import java.io.ByteArrayInputStream;
import java.io.IOException;
import java.security.KeyStore;
import java.security.KeyStoreException;
import java.security.NoSuchAlgorithmException;
import java.security.cert.CertificateException;
import java.security.cert.X509Certificate;
import java.util.ArrayList;
import java.util.Arrays;
import java.util.Collections;
import java.util.HashMap;
import java.util.HashSet;
import java.util.Iterator;
import java.util.LinkedList;
import java.util.List;
import java.util.Map;
import java.util.Set;
import java.util.UUID;
import java.util.stream.Collectors;

import static hirs.data.persist.AppraisalStatus.Status.FAIL;
import static hirs.data.persist.AppraisalStatus.Status.PASS;

/**
 * The main executor of supply chain verification tasks. The
 * AbstractAttestationCertificateAuthority will feed it the PC, EC, other
 * relevant certificates, and serial numbers of the provisioning task, and it
 * will then manipulate the data as necessary, retrieve useful certs, and
 * arrange for actual validation by the SupplyChainValidator.
 */
@Service
@Import(PersistenceConfiguration.class)
public class SupplyChainValidationServiceImpl implements SupplyChainValidationService {

    private PolicyManager policyManager;
    private AppraiserManager appraiserManager;
    private ReferenceManifestManager referenceManifestManager;
    private ReferenceDigestManager referenceDigestManager;
    private ReferenceEventManager referenceEventManager;
    private CertificateManager certificateManager;
    private CredentialValidator supplyChainCredentialValidator;
    private CrudManager<SupplyChainValidationSummary> supplyChainValidatorSummaryManager;

    private static final Logger LOGGER
            = LogManager.getLogger(SupplyChainValidationServiceImpl.class);

    /**
     * Constructor to set just the CertificateManager, so that cert chain validating
     * methods can be called from outside classes.
     * @param certificateManager    the cert manager
     */
    public SupplyChainValidationServiceImpl(final CertificateManager certificateManager) {
        this.certificateManager = certificateManager;
    }

    /**
     * Constructor.
     *
     * @param policyManager                      the policy manager
     * @param appraiserManager                   the appraiser manager
     * @param certificateManager                 the cert manager
     * @param referenceManifestManager           the RIM manager
     * @param supplyChainValidatorSummaryManager the summary manager
     * @param supplyChainCredentialValidator     the credential validator
     * @param referenceDigestManager             the digest manager
     * @param referenceEventManager              the even manager
     */
    @Autowired
    @SuppressWarnings("ParameterNumberCheck")
    public SupplyChainValidationServiceImpl(
            final PolicyManager policyManager, final AppraiserManager appraiserManager,
            final CertificateManager certificateManager,
            final ReferenceManifestManager referenceManifestManager,
            final CrudManager<SupplyChainValidationSummary> supplyChainValidatorSummaryManager,
            final CredentialValidator supplyChainCredentialValidator,
            final ReferenceDigestManager referenceDigestManager,
            final ReferenceEventManager referenceEventManager) {
        this.policyManager = policyManager;
        this.appraiserManager = appraiserManager;
        this.certificateManager = certificateManager;
        this.referenceManifestManager = referenceManifestManager;
        this.supplyChainValidatorSummaryManager = supplyChainValidatorSummaryManager;
        this.supplyChainCredentialValidator = supplyChainCredentialValidator;
        this.referenceDigestManager = referenceDigestManager;
        this.referenceEventManager = referenceEventManager;
    }

    /**
     * Allows other service access to the policy information.
     * @return supply chain policy
     */
    public SupplyChainPolicy getPolicy() {
        final Appraiser supplyChainAppraiser = appraiserManager.getAppraiser(
                SupplyChainAppraiser.NAME);
        return (SupplyChainPolicy) policyManager.getDefaultPolicy(
                supplyChainAppraiser);
    }

    /**
     * The "main" method of supply chain validation. Takes the credentials from
     * an identity request and validates the supply chain in accordance to the
     * current supply chain policy.
     *
     * @param ec     The endorsement credential from the identity request.
     * @param pcs    The platform credentials from the identity request.
     * @param device The device to be validated.
     * @return A summary of the validation results.
     */
    @Override
    @SuppressWarnings("methodlength")
    public SupplyChainValidationSummary validateSupplyChain(final EndorsementCredential ec,
                                                            final Set<PlatformCredential> pcs,
                                                            final Device device) {
        final Appraiser supplyChainAppraiser = appraiserManager.getAppraiser(
                SupplyChainAppraiser.NAME);
        SupplyChainPolicy policy = (SupplyChainPolicy) policyManager.getDefaultPolicy(
                supplyChainAppraiser);
        boolean acceptExpiredCerts = policy.isExpiredCertificateValidationEnabled();
        PlatformCredential baseCredential = null;
        SupplyChainValidation platformScv = null;
        SupplyChainValidation basePlatformScv = null;
        boolean chkDeltas = false;
        String pcErrorMessage = "";
        List<SupplyChainValidation> validations = new LinkedList<>();
        Map<PlatformCredential, SupplyChainValidation> deltaMapping = new HashMap<>();
        SupplyChainValidation.ValidationType platformType = SupplyChainValidation
                .ValidationType.PLATFORM_CREDENTIAL;
        LOGGER.info("Validating supply chain.");

        // Validate the Endorsement Credential
        if (policy.isEcValidationEnabled()) {
            validations.add(validateEndorsementCredential(ec, acceptExpiredCerts));
            // store the device with the credential
            if (ec != null) {
                ec.setDevice(device);
                this.certificateManager.update(ec);
            }
        }

        // Validate Platform Credential signatures
        if (policy.isPcValidationEnabled()) {
            // Ensure there are platform credentials to validate
            if (pcs == null || pcs.isEmpty()) {
                LOGGER.error("There were no Platform Credentials to validate.");
                pcErrorMessage = "Platform credential(s) missing\n";
            } else {
                for (PlatformCredential pc : pcs) {
                    KeyStore trustedCa = getCaChain(pc);
                    platformScv = validatePlatformCredential(
                            pc, trustedCa, acceptExpiredCerts);

                    if (platformScv.getResult() == FAIL) {
                        pcErrorMessage = String.format("%s%s%n", pcErrorMessage,
                                platformScv.getMessage());
                    }
                    // set the base credential
                    if (pc.isBase()) {
                        baseCredential = pc;
                        basePlatformScv = platformScv;
                    } else {
                        chkDeltas = true;
                        deltaMapping.put(pc, null);
                    }
                    pc.setDevice(device);
                    this.certificateManager.update(pc);

                }

                // check that the delta certificates validity date is after
                // the base
                if (baseCredential != null) {
                    for (PlatformCredential pc : pcs) {
                        int result = baseCredential.getBeginValidity()
                                .compareTo(pc.getBeginValidity());
                        if (!pc.isBase() && (result > 0)) {
                            pcErrorMessage = String.format("%s%s%n", pcErrorMessage,
                                    "Delta Certificate's validity "
                                            + "date is not after Base");
                            break;
                        }
                    }
                } else {
                    // we don't have a base cert, fail
                    pcErrorMessage = String.format("%s%s%n", pcErrorMessage,
                            "Base Platform credential missing");
                }
            }

            if (pcErrorMessage.isEmpty()) {
                validations.add(platformScv);
            } else {
                validations.add(new SupplyChainValidation(platformType,
                        AppraisalStatus.Status.FAIL, new ArrayList<>(pcs), pcErrorMessage));
            }
        }

        // Validate Platform Credential attributes
        if (policy.isPcAttributeValidationEnabled()
                && pcErrorMessage.isEmpty()) {
            // Ensure there are platform credentials to validate
            SupplyChainValidation attributeScv = null;
            String attrErrorMessage = "";
            List<ArchivableEntity> aes = new ArrayList<>();
            // need to check if there are deltas, if not then just verify
            // components of the base
            if (baseCredential == null) {
                validations.add(buildValidationRecord(
                        SupplyChainValidation.ValidationType.PLATFORM_CREDENTIAL,
                        AppraisalStatus.Status.FAIL,
                        "Base Platform credential missing."
                                + " Cannot validate attributes",
                        null, Level.ERROR));
            } else {
                if (chkDeltas) {
                    aes.addAll(basePlatformScv.getCertificatesUsed());
                    Iterator<PlatformCredential> it = pcs.iterator();
                    while (it.hasNext()) {
                        PlatformCredential pc = it.next();
                        if (pc != null && pc.isBase()) {
                            attributeScv = validateDeltaPlatformCredentialAttributes(
                                    pc, device.getDeviceInfo(),
                                    baseCredential, deltaMapping);
                            if (attributeScv.getResult() == FAIL) {
                                attrErrorMessage = String.format("%s%s%n", attrErrorMessage,
                                        attributeScv.getMessage());
                            }
                        }
                    }
                } else {
                    aes.add(baseCredential);
                    validations.remove(platformScv);
                    // if there are no deltas, just check base credential
                    platformScv = validatePlatformCredentialAttributes(
                            baseCredential, device.getDeviceInfo(), ec);
                    validations.add(new SupplyChainValidation(
                            SupplyChainValidation.ValidationType.PLATFORM_CREDENTIAL,
                            platformScv.getResult(), aes, platformScv.getMessage()));
                }
            }
            if (!attrErrorMessage.isEmpty()) {
                //combine platform and platform attributes
                validations.remove(platformScv);
                validations.add(new SupplyChainValidation(
                        SupplyChainValidation.ValidationType.PLATFORM_CREDENTIAL,
                        attributeScv.getResult(), aes, attributeScv.getMessage()));

            }
        }

        if (policy.isFirmwareValidationEnabled()) {
            // may need to associated with device to pull the correct info
            // compare tpm quote with what is pulled from RIM associated file
            validations.add(validateFirmware(device, policy.getPcrPolicy()));
        }

        LOGGER.info("The service finished and now summarizing");
        // Generate validation summary, save it, and return it.
        SupplyChainValidationSummary summary
                = new SupplyChainValidationSummary(device, validations);
        try {
            supplyChainValidatorSummaryManager.save(summary);
        } catch (DBManagerException ex) {
            LOGGER.error("Failed to save Supply Chain summary", ex);
        }

        return summary;
    }

    /**
     * This method is a sub set of the validate supply chain method and focuses
     * on the specific multibase validation check for a delta chain. This method
     * also includes the check for delta certificate CA validation as well.
     *
     * @param pc          The platform credential getting checked
     * @param platformScv The validation record
     * @return The validation record
     */
    private SupplyChainValidation validatePcPolicy(
            final PlatformCredential pc,
            final SupplyChainValidation platformScv,
            final Map<PlatformCredential, SupplyChainValidation> deltaMapping,
            final boolean acceptExpiredCerts) {
        SupplyChainValidation subPlatformScv = platformScv;

        if (pc != null) {
            // if not checked, update the map
            boolean result = checkForMultipleBaseCredentials(
                    pc.getPlatformSerial());
            // if it is, then update the SupplyChainValidation message and result
            if (result) {
                String message = "Multiple Base certificates found in chain.";
                if (!platformScv.getResult().equals(PASS)) {
                    message = String.format("%s,%n%s", platformScv.getMessage(), message);
                }
                subPlatformScv = buildValidationRecord(
                        SupplyChainValidation.ValidationType.PLATFORM_CREDENTIAL,
                        AppraisalStatus.Status.FAIL,
                        message, pc, Level.ERROR);
            }

            // only do check if this is a base certificate
            if (pc.isBase()) {
                // Grab all certs associated with this platform chain
                List<PlatformCredential> chainCertificates = PlatformCredential
                        .select(certificateManager)
                        .byBoardSerialNumber(pc.getPlatformSerial())
                        .getCertificates().stream().collect(Collectors.toList());

                SupplyChainValidation deltaScv;
                KeyStore trustedCa;
                // verify that the deltas trust chain is valid.
                for (PlatformCredential delta : chainCertificates) {
                    if (delta != null && !delta.isBase()) {
                        trustedCa = getCaChain(delta);
                        deltaScv = validatePlatformCredential(
                                delta, trustedCa, acceptExpiredCerts);
                        deltaMapping.put(delta, deltaScv);
                    }
                }
            }
        }
        return subPlatformScv;
    }

    @SuppressWarnings("methodlength")
    private SupplyChainValidation validateFirmware(final Device device,
                                                   final PCRPolicy pcrPolicy) {
        boolean passed = true;
        String[] baseline = new String[Integer.SIZE];
        Level level = Level.ERROR;
        AppraisalStatus fwStatus = null;
        String manufacturer = device.getDeviceInfo()
                .getHardwareInfo().getManufacturer();
        String model = device.getDeviceInfo()
                .getHardwareInfo().getProductName();
        ReferenceManifest validationObject;
        Set<BaseReferenceManifest> baseReferenceManifests = null;
        BaseReferenceManifest baseReferenceManifest = null;
        ReferenceManifest supportReferenceManifest = null;
        ReferenceManifest measurement = null;
        ReferenceDigestRecord digestRecord = null;

        baseReferenceManifests = BaseReferenceManifest.select(referenceManifestManager)
                .byDeviceName(device.getDeviceInfo().getNetworkInfo().getHostname()).getRIMs();

        for (BaseReferenceManifest bRim : baseReferenceManifests) {
            if (!bRim.isSwidSupplemental() && !bRim.isSwidPatch()) {
                baseReferenceManifest = bRim;
            }
        }

        String failedString = "";
        if (baseReferenceManifest == null) {
            failedString = "Base Reference Integrity Manifest\n";
            passed = false;
        } else {
            measurement = EventLogMeasurements.select(referenceManifestManager)
                    .byHexDecHash(baseReferenceManifest.getEventLogHash()).getRIM();
        }

        if (measurement == null) {
            failedString += "Bios measurement";
            passed = false;
        }
        validationObject = measurement;

        if (passed) {
            List<SwidResource> resources =
                    ((BaseReferenceManifest) baseReferenceManifest).parseResource();
            fwStatus = new AppraisalStatus(PASS,
                    SupplyChainCredentialValidator.FIRMWARE_VALID);

            // verify signatures
            ReferenceManifestValidator referenceManifestValidator =
                    new ReferenceManifestValidator(
                            new ByteArrayInputStream(baseReferenceManifest.getRimBytes()));


            for (SwidResource swidRes : resources) {
                supportReferenceManifest = SupportReferenceManifest.select(referenceManifestManager)
                        .byHexDecHash(swidRes.getHashValue()).getRIM();
                if (supportReferenceManifest != null
                        && swidRes.getName().equals(supportReferenceManifest.getFileName())) {
                    referenceManifestValidator.validateSupportRimHash(
                            supportReferenceManifest.getRimBytes(), swidRes.getHashValue());
                } else {
                    supportReferenceManifest = null;
                }
            }
            //Validate signing cert
            Set<CertificateAuthorityCredential> allCerts =
                    CertificateAuthorityCredential.select(certificateManager).getCertificates();
            CertificateAuthorityCredential signingCert = null;
            for (CertificateAuthorityCredential cert : allCerts) {
                if (Arrays.equals(cert.getEncodedPublicKey(),
                        referenceManifestValidator.getPublicKey().getEncoded())) {
                    signingCert = cert;
                    KeyStore keyStore = getCaChain(signingCert);
                    try {
                        X509Certificate x509Cert = signingCert.getX509Certificate();
                        if (!SupplyChainCredentialValidator.verifyCertificate(x509Cert, keyStore)) {
                            passed = false;
                            fwStatus = new AppraisalStatus(FAIL,
                                    "Firmware validation failed: invalid certificate path.");
                        }
                    } catch (IOException e) {
                        LOGGER.error("Error getting X509 cert from manager: " + e.getMessage());
                    } catch (SupplyChainValidatorException e) {
                        LOGGER.error("Error validating cert against keystore: " + e.getMessage());
                        fwStatus = new AppraisalStatus(FAIL,
                                "Firmware validation failed: invalid certificate path.");
                    }
                    break;
                }
            }

<<<<<<< HEAD
=======
            //Validate signing cert
            Set<CertificateAuthorityCredential> allCerts =
                    CertificateAuthorityCredential.select(certificateManager).getCertificates();
            CertificateAuthorityCredential signingCert = null;
            for (CertificateAuthorityCredential cert : allCerts) {
                if (Arrays.equals(cert.getEncodedPublicKey(),
                        referenceManifestValidator.getPublicKey().getEncoded())) {
                    signingCert = cert;
                    KeyStore keyStore = getCaChain(signingCert);
                    try {
                        X509Certificate x509Cert = signingCert.getX509Certificate();
                        if (!SupplyChainCredentialValidator.verifyCertificate(x509Cert, keyStore)) {
                            passed = false;
                            fwStatus = new AppraisalStatus(FAIL,
                                    "Firmware validation failed: invalid certificate path.");
                        }
                    } catch (IOException e) {
                        LOGGER.error("Error getting X509 cert from manager: " + e.getMessage());
                    } catch (SupplyChainValidatorException e) {
                        LOGGER.error("Error validating cert against keystore: " + e.getMessage());
                        fwStatus = new AppraisalStatus(FAIL,
                                "Firmware validation failed: invalid certificate path.");
                    }
                    break;
                }
            }
>>>>>>> 28ccbfe6
            if (signingCert == null) {
                passed = false;
                fwStatus = new AppraisalStatus(FAIL,
                        "Firmware validation failed: signing cert not found.");
            }

<<<<<<< HEAD
            if (passed && supportReferenceManifest == null) {
                fwStatus = new AppraisalStatus(FAIL,
                        "Support Reference Integrity Manifest can not be found\n");
                passed = false;
            }

            if (passed && !referenceManifestValidator.isSignatureValid()) {
=======
            if (!referenceManifestValidator.isSignatureValid()) {
>>>>>>> 28ccbfe6
                passed = false;
                fwStatus = new AppraisalStatus(FAIL,
                        "Firmware validation failed: Signature validation "
                                + "failed for Base RIM.");
            }

            if (passed && !referenceManifestValidator.isSupportRimValid()) {
                passed = false;
                fwStatus = new AppraisalStatus(FAIL,
                        "Firmware validation failed: Hash validation "
                                + "failed for Support RIM.");
            }

            if (passed) {
                TCGEventLog logProcessor;
                try {
                    logProcessor = new TCGEventLog(supportReferenceManifest.getRimBytes());
                    baseline = logProcessor.getExpectedPCRValues();
                } catch (CertificateException cEx) {
                    LOGGER.error(cEx);
                } catch (NoSuchAlgorithmException noSaEx) {
                    LOGGER.error(noSaEx);
                } catch (IOException ioEx) {
                    LOGGER.error(ioEx);
                }

                // part 1 of firmware validation check: PCR baseline match
                pcrPolicy.setBaselinePcrs(baseline);

                if (baseline.length > 0) {
                    String pcrContent = "";
                    pcrContent = new String(device.getDeviceInfo().getTPMInfo().getPcrValues());

                    if (pcrContent.isEmpty()) {
                        fwStatus = new AppraisalStatus(FAIL,
                                "Firmware validation failed: Client did not "
                                        + "provide pcr values.");
                        LOGGER.warn(String.format(
                                "Firmware validation failed: Client (%s) did not "
                                        + "provide pcr values.", device.getName()));
                    } else {
                        // we have a full set of PCR values
                        int algorithmLength = baseline[0].length();
                        String[] storedPcrs = buildStoredPcrs(pcrContent, algorithmLength);
                        pcrPolicy.validatePcrs(storedPcrs);

                        // part 2 of firmware validation check: bios measurements
                        // vs baseline tcg event log
                        // find the measurement
                        TCGEventLog tcgMeasurementLog;
                        digestRecord = this.referenceDigestManager.getRecord(manufacturer, model);
                        LinkedList<TpmPcrEvent> tpmPcrEvents = new LinkedList<>();
                        List<ReferenceDigestValue> eventValue;
                        HashMap<String, ReferenceDigestValue> eventValueMap = new HashMap<>();
                        try {
                            if (measurement.getPlatformManufacturer().equals(manufacturer)) {
                                tcgMeasurementLog = new TCGEventLog(measurement.getRimBytes());
                                eventValue = this.referenceEventManager
                                        .getValuesByRecordId(digestRecord);
                                for (ReferenceDigestValue rdv : eventValue) {
                                    eventValueMap.put(rdv.getDigestValue(), rdv);
                                }

                                for (TpmPcrEvent tpe : tcgMeasurementLog.getEventList()) {
                                    if (!eventValueMap.containsKey(tpe.getEventDigestStr())) {
                                        tpmPcrEvents.add(tpe);
                                    }
                                }
                            }
                        } catch (CertificateException cEx) {
                            LOGGER.error(cEx);
                        } catch (NoSuchAlgorithmException noSaEx) {
                            LOGGER.error(noSaEx);
                        } catch (IOException ioEx) {
                            LOGGER.error(ioEx);
                        }

                        if (!tpmPcrEvents.isEmpty()) {
                            StringBuilder sb = new StringBuilder();
                            validationObject = measurement;
                            sb.append(String.format("%d digest(s) were not found:%n",
                                    tpmPcrEvents.size()));
                            for (TpmPcrEvent tpe : tpmPcrEvents) {
                                sb.append(String.format("PCR Index %d - %s%n",
                                        tpe.getPcrIndex(),
                                        tpe.getEventTypeStr()));
                            }
                            if (fwStatus.getAppStatus().equals(FAIL)) {
                                fwStatus = new AppraisalStatus(FAIL, String.format("%s%n%s",
                                        fwStatus.getMessage(), sb.toString()));
                            } else {
                                fwStatus = new AppraisalStatus(FAIL, sb.toString());
                            }
                        }
                    }
                } else {
                    fwStatus = new AppraisalStatus(FAIL, "The RIM baseline could not be found.");
                }
            }
        } else {
            fwStatus = new AppraisalStatus(FAIL, String.format("Firmware Validation failed: "
                    + "%s for %s can not be found", failedString, manufacturer));
        }

        EventLogMeasurements eventLog = (EventLogMeasurements) measurement;
        eventLog.setOverallValidationResult(fwStatus.getAppStatus());
        this.referenceManifestManager.update(eventLog);
        return buildValidationRecord(SupplyChainValidation.ValidationType.FIRMWARE,
                fwStatus.getAppStatus(), fwStatus.getMessage(), validationObject, level);
    }

    /**
     * A supplemental method that handles validating just the quote post main validation.
     *
     * @param device the associated device.
     * @return True if validation is successful, false otherwise.
     */
    @Override
    public SupplyChainValidationSummary validateQuote(final Device device) {
        final Appraiser supplyChainAppraiser = appraiserManager.getAppraiser(
                SupplyChainAppraiser.NAME);
        SupplyChainPolicy policy = (SupplyChainPolicy) policyManager.getDefaultPolicy(
                supplyChainAppraiser);
        SupplyChainValidation quoteScv = null;
        SupplyChainValidationSummary summary = null;
        Level level = Level.ERROR;
        AppraisalStatus fwStatus = new AppraisalStatus(FAIL,
                SupplyChainCredentialValidator.FIRMWARE_VALID);
        SupportReferenceManifest sRim = null;
        EventLogMeasurements eventLog = null;

        // check if the policy is enabled
        if (policy.isFirmwareValidationEnabled()) {
            String[] baseline = new String[Integer.SIZE];
            String deviceName = device.getDeviceInfo()
                    .getNetworkInfo().getHostname();

            try {
                Set<SupportReferenceManifest> supportRims = SupportReferenceManifest
                        .select(this.referenceManifestManager)
                        .byDeviceName(deviceName).getRIMs();
                for (SupportReferenceManifest support : supportRims) {
                    if (support.isBaseSupport()) {
                        sRim = support;
                    }
                }
                eventLog = EventLogMeasurements
                        .select(this.referenceManifestManager)
                        .byHexDecHash(sRim.getEventLogHash()).getRIM();

                if (sRim == null) {
                    fwStatus = new AppraisalStatus(FAIL,
                            String.format("Firmware Quote validation failed: "
                                            + "No associated Support RIM file "
                                            + "could be found for %s",
                                    deviceName));
                } else if (eventLog == null) {
                    fwStatus = new AppraisalStatus(FAIL,
                            String.format("Firmware Quote validation failed: "
                                            + "No associated Client Log file "
                                            + "could be found for %s",
                                    deviceName));
                } else {
                    baseline = sRim.getExpectedPCRList();
                    String[] storedPcrs = eventLog.getExpectedPCRList();
                    PCRPolicy pcrPolicy = policy.getPcrPolicy();
                    pcrPolicy.setBaselinePcrs(baseline);
                    // grab the quote
                    byte[] hash = device.getDeviceInfo().getTPMInfo().getTpmQuoteHash();
                    if (pcrPolicy.validateQuote(hash, storedPcrs)) {
                        level = Level.INFO;
                        fwStatus = new AppraisalStatus(PASS,
                                SupplyChainCredentialValidator.FIRMWARE_VALID);
                        fwStatus.setMessage("Firmware validation of TPM Quote successful.");
                    } else {
                        fwStatus.setMessage("Firmware validation of TPM Quote failed."
                                + "\nPCR hash and Quote hash do not match.");
                    }
                    eventLog.setOverallValidationResult(fwStatus.getAppStatus());
                    this.referenceManifestManager.update(eventLog);
                }
            } catch (Exception ex) {
                LOGGER.error(ex);
            }

            quoteScv = buildValidationRecord(SupplyChainValidation
                            .ValidationType.FIRMWARE,
                    fwStatus.getAppStatus(), fwStatus.getMessage(), eventLog, level);

            // Generate validation summary, save it, and return it.
            List<SupplyChainValidation> validations = new ArrayList<>();
            SupplyChainValidationSummary previous
                    = this.supplyChainValidatorSummaryManager.get(
                    UUID.fromString(device.getSummaryId()));
            for (SupplyChainValidation scv : previous.getValidations()) {
                if (scv.getValidationType() != SupplyChainValidation.ValidationType.FIRMWARE) {
                    validations.add(buildValidationRecord(scv.getValidationType(),
                            scv.getResult(), scv.getMessage(),
                            scv.getCertificatesUsed().get(0), Level.INFO));
                }
            }
            validations.add(quoteScv);
            previous.archive();
            supplyChainValidatorSummaryManager.update(previous);
            summary = new SupplyChainValidationSummary(device, validations);

            // try removing the supply chain validation as well and resaving that
            try {
                supplyChainValidatorSummaryManager.save(summary);
            } catch (DBManagerException ex) {
                LOGGER.error("Failed to save Supply Chain Summary", ex);
            }
        }

        return summary;
    }

    private SupplyChainValidation validateEndorsementCredential(final EndorsementCredential ec,
                                                                final boolean acceptExpiredCerts) {
        final SupplyChainValidation.ValidationType validationType
                = SupplyChainValidation.ValidationType.ENDORSEMENT_CREDENTIAL;
        LOGGER.info("Validating endorsement credential");
        if (ec == null) {
            LOGGER.error("No endorsement credential to validate");
            return buildValidationRecord(validationType,
                    AppraisalStatus.Status.FAIL, "Endorsement credential is missing",
                    null, Level.ERROR);
        }

        KeyStore ecStore = getCaChain(ec);
        AppraisalStatus result = supplyChainCredentialValidator.
                validateEndorsementCredential(ec, ecStore, acceptExpiredCerts);
        switch (result.getAppStatus()) {
            case PASS:
                return buildValidationRecord(validationType, PASS,
                        result.getMessage(), ec, Level.INFO);
            case FAIL:
                return buildValidationRecord(validationType, AppraisalStatus.Status.FAIL,
                        result.getMessage(), ec, Level.WARN);
            case ERROR:
            default:
                return buildValidationRecord(validationType, AppraisalStatus.Status.ERROR,
                        result.getMessage(), ec, Level.ERROR);
        }
    }

    private SupplyChainValidation validatePlatformCredential(
            final PlatformCredential pc,
            final KeyStore trustedCertificateAuthority, final boolean acceptExpiredCerts) {
        final SupplyChainValidation.ValidationType validationType
                = SupplyChainValidation.ValidationType.PLATFORM_CREDENTIAL;

        if (pc == null) {
            LOGGER.error("No platform credential to validate");
            return buildValidationRecord(validationType,
                    AppraisalStatus.Status.FAIL, "Empty Platform credential", null, Level.ERROR);
        }
        LOGGER.info("Validating Platform Credential");
        AppraisalStatus result = supplyChainCredentialValidator.validatePlatformCredential(pc,
                trustedCertificateAuthority, acceptExpiredCerts);
        switch (result.getAppStatus()) {
            case PASS:
                return buildValidationRecord(validationType, PASS,
                        result.getMessage(), pc, Level.INFO);
            case FAIL:
                return buildValidationRecord(validationType, AppraisalStatus.Status.FAIL,
                        result.getMessage(), pc, Level.WARN);
            case ERROR:
            default:
                return buildValidationRecord(validationType, AppraisalStatus.Status.ERROR,
                        result.getMessage(), pc, Level.ERROR);
        }
    }

    private SupplyChainValidation validatePlatformCredentialAttributes(
            final PlatformCredential pc, final DeviceInfoReport deviceInfoReport,
            final EndorsementCredential ec) {
        final SupplyChainValidation.ValidationType validationType
                = SupplyChainValidation.ValidationType.PLATFORM_CREDENTIAL_ATTRIBUTES;

        if (pc == null) {
            LOGGER.error("No platform credential to validate");
            return buildValidationRecord(validationType,
                    AppraisalStatus.Status.FAIL, "Platform credential is missing",
                    null, Level.ERROR);
        }
        LOGGER.info("Validating platform credential attributes");
        AppraisalStatus result = supplyChainCredentialValidator.
                validatePlatformCredentialAttributes(pc, deviceInfoReport, ec);
        switch (result.getAppStatus()) {
            case PASS:
                return buildValidationRecord(validationType, PASS,
                        result.getMessage(), pc, Level.INFO);
            case FAIL:
                if (!result.getAdditionalInfo().isEmpty()) {
                    pc.setComponentFailures(result.getAdditionalInfo());
                    this.certificateManager.update(pc);
                }
                return buildValidationRecord(validationType, AppraisalStatus.Status.FAIL,
                        result.getMessage(), pc, Level.WARN);
            case ERROR:
            default:
                return buildValidationRecord(validationType, AppraisalStatus.Status.ERROR,
                        result.getMessage(), pc, Level.ERROR);
        }
    }

    private SupplyChainValidation validateDeltaPlatformCredentialAttributes(
            final PlatformCredential delta,
            final DeviceInfoReport deviceInfoReport,
            final PlatformCredential base,
            final Map<PlatformCredential, SupplyChainValidation> deltaMapping) {
        final SupplyChainValidation.ValidationType validationType
                = SupplyChainValidation.ValidationType.PLATFORM_CREDENTIAL_ATTRIBUTES;

        if (delta == null) {
            LOGGER.error("No delta certificate to validate");
            return buildValidationRecord(validationType,
                    AppraisalStatus.Status.FAIL, "Delta platform certificate is missing",
                    null, Level.ERROR);
        }
        LOGGER.info("Validating delta platform certificate attributes");
        AppraisalStatus result = supplyChainCredentialValidator.
                validateDeltaPlatformCredentialAttributes(delta, deviceInfoReport,
                        base, deltaMapping);
        switch (result.getAppStatus()) {
            case PASS:
                return buildValidationRecord(validationType, PASS,
                        result.getMessage(), delta, Level.INFO);
            case FAIL:
                if (!result.getAdditionalInfo().isEmpty()) {
                    base.setComponentFailures(result.getAdditionalInfo());
                    this.certificateManager.update(base);
                }
                // we are adding things to componentFailures
                this.certificateManager.update(delta);
                return buildValidationRecord(validationType, AppraisalStatus.Status.FAIL,
                        result.getMessage(), delta, Level.WARN);
            case ERROR:
            default:
                return buildValidationRecord(validationType, AppraisalStatus.Status.ERROR,
                        result.getMessage(), delta, Level.ERROR);
        }
    }

    /**
     * Creates a supply chain validation record and logs the validation message
     * at the specified log level.
     *
     * @param validationType   the type of validation
     * @param result           the appraisal status
     * @param message          the validation message to include in the summary and log
     * @param archivableEntity the archivableEntity associated with the
     *                         validation
     * @param logLevel         the log level
     * @return a SupplyChainValidation
     */
    private SupplyChainValidation buildValidationRecord(
            final SupplyChainValidation.ValidationType validationType,
            final AppraisalStatus.Status result, final String message,
            final ArchivableEntity archivableEntity, final Level logLevel) {
        List<ArchivableEntity> aeList = new ArrayList<>();
        if (archivableEntity != null) {
            aeList.add(archivableEntity);
        }

        LOGGER.log(logLevel, message);
        return new SupplyChainValidation(validationType, result, aeList, message);
    }

    /**
     * This method is used to retrieve the entire CA chain (up to a trusted
     * self-signed certificate) for the given certificate. This method will look
     * up CA certificates that have a matching issuer organization as the given
     * certificate, and will perform that operation recursively until all
     * certificates for all relevant organizations have been retrieved. For that
     * reason, the returned set of certificates may be larger than the the
     * single trust chain for the queried certificate, but is guaranteed to
     * include the trust chain if it exists in this class' CertificateManager.
     * Returns the certificate authority credentials in a KeyStore.
     *
     * @param credential the credential whose CA chain should be retrieved
     * @return A keystore containing all relevant CA credentials to the given
     * certificate's organization or null if the keystore can't be assembled
     */
    public KeyStore getCaChain(final Certificate credential) {
        KeyStore caKeyStore = null;
        try {
            caKeyStore = caCertSetToKeystore(getCaChainRec(credential, Collections.emptySet()));
        } catch (KeyStoreException | IOException e) {
            LOGGER.error("Unable to assemble CA keystore", e);
        }
        return caKeyStore;
    }

    /**
     * This is a recursive method which is used to retrieve the entire CA chain
     * (up to a trusted self-signed certificate) for the given certificate. This
     * method will look up CA certificates that have a matching issuer
     * organization as the given certificate, and will perform that operation
     * recursively until all certificates for all relevant organizations have
     * been retrieved. For that reason, the returned set of certificates may be
     * larger than the the single trust chain for the queried certificate, but
     * is guaranteed to include the trust chain if it exists in this class'
     * CertificateManager.
     * <p>
     * Implementation notes: 1. Queries for CA certs with a subject org matching
     * the given (argument's) issuer org 2. Add that org to
     * queriedOrganizations, so we don't search for that organization again 3.
     * For each returned CA cert, add that cert to the result set, and recurse
     * with that as the argument (to go up the chain), if and only if we haven't
     * already queried for that organization (which prevents infinite loops on
     * certs with an identical subject and issuer org)
     *
     * @param credential                the credential whose CA chain should be retrieved
     * @param previouslyQueriedSubjects a list of organizations to refrain
     *                                  from querying
     * @return a Set containing all relevant CA credentials to the given
     * certificate's organization
     */
    private Set<CertificateAuthorityCredential> getCaChainRec(
            final Certificate credential,
            final Set<String> previouslyQueriedSubjects) {
        CertificateAuthorityCredential skiCA = null;
        Set<CertificateAuthorityCredential> certAuthsWithMatchingIssuer = new HashSet<>();
        if (credential.getAuthKeyId() != null
                && !credential.getAuthKeyId().isEmpty()) {
            byte[] bytes = Hex.decode(credential.getAuthKeyId());
            skiCA = CertificateAuthorityCredential
                    .select(certificateManager)
                    .bySubjectKeyIdentifier(bytes).getCertificate();
        }

        if (skiCA == null) {
            if (credential.getIssuerSorted() == null
                    || credential.getIssuerSorted().isEmpty()) {
                certAuthsWithMatchingIssuer = CertificateAuthorityCredential
                        .select(certificateManager)
                        .bySubject(credential.getIssuer())
                        .getCertificates();
            } else {
                //Get certificates by subject organization
                certAuthsWithMatchingIssuer = CertificateAuthorityCredential
                        .select(certificateManager)
                        .bySubjectSorted(credential.getIssuerSorted())
                        .getCertificates();
            }
        } else {
            certAuthsWithMatchingIssuer.add(skiCA);
        }
        Set<String> queriedOrganizations = new HashSet<>(previouslyQueriedSubjects);
        queriedOrganizations.add(credential.getIssuer());

        HashSet<CertificateAuthorityCredential> caCreds = new HashSet<>();
        for (CertificateAuthorityCredential cred : certAuthsWithMatchingIssuer) {
            caCreds.add(cred);
            if (!BouncyCastleUtils.x500NameCompare(cred.getIssuer(),
                    cred.getSubject())) {
                caCreds.addAll(getCaChainRec(cred, queriedOrganizations));
            }
        }
        return caCreds;
    }

    private KeyStore caCertSetToKeystore(final Set<CertificateAuthorityCredential> certs)
            throws KeyStoreException, IOException {
        KeyStore keyStore = KeyStore.getInstance("JKS");
        try {
            keyStore.load(null, "".toCharArray());
            for (Certificate cert : certs) {
                keyStore.setCertificateEntry(cert.getId().toString(), cert.getX509Certificate());
            }
        } catch (IOException | CertificateException | NoSuchAlgorithmException e) {
            throw new IOException("Could not create and populate keystore", e);
        }

        return keyStore;
    }

    private boolean checkForMultipleBaseCredentials(final String platformSerialNumber) {
        boolean multiple = false;
        PlatformCredential baseCredential = null;

        if (platformSerialNumber != null) {
            List<PlatformCredential> chainCertificates = PlatformCredential
                    .select(certificateManager)
                    .byBoardSerialNumber(platformSerialNumber)
                    .getCertificates().stream().collect(Collectors.toList());

            for (PlatformCredential pc : chainCertificates) {
                if (baseCredential != null && pc.isBase()) {
                    multiple = true;
                } else if (pc.isBase()) {
                    baseCredential = pc;
                }
            }
        }

        return multiple;
    }

    private String[] buildStoredPcrs(final String pcrContent, final int algorithmLength) {
        // we have a full set of PCR values
        String[] pcrSet = pcrContent.split("\\n");
        String[] storedPcrs = new String[TPMMeasurementRecord.MAX_PCR_ID + 1];

        // we need to scroll through the entire list until we find
        // a matching hash length
        int offset = 1;

        for (int i = 0; i < pcrSet.length; i++) {
            if (pcrSet[i].contains("sha")) {
                // entered a new set, check size
                if (pcrSet[i + offset].split(":")[1].trim().length()
                        == algorithmLength) {
                    // found the matching set
                    for (int j = 0; j <= TPMMeasurementRecord.MAX_PCR_ID; j++) {
                        storedPcrs[j] = pcrSet[++i].split(":")[1].trim();
                    }
                    break;
                }
            }
        }

        return storedPcrs;
    }
}<|MERGE_RESOLUTION|>--- conflicted
+++ resolved
@@ -462,9 +462,6 @@
                     break;
                 }
             }
-
-<<<<<<< HEAD
-=======
             //Validate signing cert
             Set<CertificateAuthorityCredential> allCerts =
                     CertificateAuthorityCredential.select(certificateManager).getCertificates();
@@ -491,14 +488,13 @@
                     break;
                 }
             }
->>>>>>> 28ccbfe6
+
             if (signingCert == null) {
                 passed = false;
                 fwStatus = new AppraisalStatus(FAIL,
                         "Firmware validation failed: signing cert not found.");
             }
 
-<<<<<<< HEAD
             if (passed && supportReferenceManifest == null) {
                 fwStatus = new AppraisalStatus(FAIL,
                         "Support Reference Integrity Manifest can not be found\n");
@@ -506,9 +502,6 @@
             }
 
             if (passed && !referenceManifestValidator.isSignatureValid()) {
-=======
-            if (!referenceManifestValidator.isSignatureValid()) {
->>>>>>> 28ccbfe6
                 passed = false;
                 fwStatus = new AppraisalStatus(FAIL,
                         "Firmware validation failed: Signature validation "
