package hirs.attestationca.persist.provision;

import com.google.protobuf.ByteString;
import hirs.attestationca.configuration.provisionerTpm2.ProvisionerTpm2;
import hirs.attestationca.persist.entity.manager.CertificateRepository;
import hirs.attestationca.persist.entity.manager.ComponentInfoRepository;
import hirs.attestationca.persist.entity.manager.ComponentResultRepository;
import hirs.attestationca.persist.entity.manager.DeviceRepository;
import hirs.attestationca.persist.entity.manager.PolicyRepository;
import hirs.attestationca.persist.entity.manager.ReferenceDigestValueRepository;
import hirs.attestationca.persist.entity.manager.ReferenceManifestRepository;
import hirs.attestationca.persist.entity.manager.TPM2ProvisionerStateRepository;
import hirs.attestationca.persist.entity.tpm.TPM2ProvisionerState;
import hirs.attestationca.persist.entity.userdefined.Certificate;
import hirs.attestationca.persist.entity.userdefined.Device;
import hirs.attestationca.persist.entity.userdefined.PolicySettings;
import hirs.attestationca.persist.entity.userdefined.ReferenceManifest;
import hirs.attestationca.persist.entity.userdefined.SupplyChainValidationSummary;
import hirs.attestationca.persist.entity.userdefined.certificate.ComponentResult;
import hirs.attestationca.persist.entity.userdefined.certificate.EndorsementCredential;
import hirs.attestationca.persist.entity.userdefined.certificate.PlatformCredential;
import hirs.attestationca.persist.entity.userdefined.certificate.attributes.ComponentIdentifier;
import hirs.attestationca.persist.entity.userdefined.info.ComponentInfo;
import hirs.attestationca.persist.entity.userdefined.info.FirmwareInfo;
import hirs.attestationca.persist.entity.userdefined.info.HardwareInfo;
import hirs.attestationca.persist.entity.userdefined.info.NetworkInfo;
import hirs.attestationca.persist.entity.userdefined.info.OSInfo;
import hirs.attestationca.persist.entity.userdefined.info.TPMInfo;
import hirs.attestationca.persist.entity.userdefined.report.DeviceInfoReport;
import hirs.attestationca.persist.entity.userdefined.rim.BaseReferenceManifest;
import hirs.attestationca.persist.entity.userdefined.rim.EventLogMeasurements;
import hirs.attestationca.persist.entity.userdefined.rim.ReferenceDigestValue;
import hirs.attestationca.persist.entity.userdefined.rim.SupportReferenceManifest;
import hirs.attestationca.persist.enums.AppraisalStatus;
import hirs.attestationca.persist.exceptions.IdentityProcessingException;
import hirs.attestationca.persist.provision.helper.ProvisionUtils;
import hirs.attestationca.persist.service.SupplyChainValidationService;
import hirs.attestationca.persist.validation.SupplyChainCredentialValidator;
import hirs.utils.HexUtils;
import hirs.utils.SwidResource;
import hirs.utils.enums.DeviceInfoEnums;
import hirs.utils.tpm.eventlog.TCGEventLog;
import hirs.utils.tpm.eventlog.TpmPcrEvent;
import jakarta.xml.bind.UnmarshalException;
import lombok.extern.log4j.Log4j2;
import org.apache.commons.codec.binary.Hex;
import org.apache.commons.lang3.ArrayUtils;

import java.io.IOException;
import java.net.InetAddress;
import java.net.UnknownHostException;
import java.nio.charset.StandardCharsets;
import java.security.MessageDigest;
import java.security.NoSuchAlgorithmException;
import java.security.PublicKey;
import java.security.cert.CertificateException;
import java.security.interfaces.RSAPublicKey;
import java.util.ArrayList;
import java.util.Base64;
import java.util.HashMap;
import java.util.LinkedList;
import java.util.List;
import java.util.Map;
import java.util.Optional;
import java.util.UUID;
import java.util.regex.Matcher;
import java.util.regex.Pattern;

@Log4j2
public class IdentityClaimProcessor extends AbstractProcessor {
    /**
     * Number of bytes to include in the TPM2.0 nonce.
     */
    public static final int NONCE_LENGTH = 20;
    private static final String PCR_QUOTE_MASK = "0,1,2,3,4,5,6,7,8,9,10,11,12,13,"
            + "14,15,16,17,18,19,20,21,22,23";
    private static final int NUM_OF_VARIABLES = 5;
    private static final int MAC_BYTES = 6;

    private final SupplyChainValidationService supplyChainValidationService;
    private final CertificateRepository certificateRepository;
    private final ComponentResultRepository componentResultRepository;
    private final ComponentInfoRepository componentInfoRepository;
    private final ReferenceManifestRepository referenceManifestRepository;
    private final ReferenceDigestValueRepository referenceDigestValueRepository;
    private final DeviceRepository deviceRepository;
    private final TPM2ProvisionerStateRepository tpm2ProvisionerStateRepository;

    /**
     * Constructor.
     *
     * @param supplyChainValidationService   supply chain validation service
     * @param certificateRepository          certificate repository
     * @param componentResultRepository      component result repository
     * @param componentInfoRepository        component info repository
     * @param referenceManifestRepository    reference manifest repository
     * @param referenceDigestValueRepository reference digest value repository
     * @param deviceRepository               device repository
     * @param tpm2ProvisionerStateRepository tpm2 provisioner state repository
     * @param policyRepository               policy repository
     */
    public IdentityClaimProcessor(
            final SupplyChainValidationService supplyChainValidationService,
            final CertificateRepository certificateRepository,
            final ComponentResultRepository componentResultRepository,
            final ComponentInfoRepository componentInfoRepository,
            final ReferenceManifestRepository referenceManifestRepository,
            final ReferenceDigestValueRepository referenceDigestValueRepository,
            final DeviceRepository deviceRepository,
            final TPM2ProvisionerStateRepository tpm2ProvisionerStateRepository,
            final PolicyRepository policyRepository) {
        this.supplyChainValidationService = supplyChainValidationService;
        this.certificateRepository = certificateRepository;
        this.componentResultRepository = componentResultRepository;
        this.componentInfoRepository = componentInfoRepository;
        this.referenceManifestRepository = referenceManifestRepository;
        this.referenceDigestValueRepository = referenceDigestValueRepository;
        this.deviceRepository = deviceRepository;
        this.tpm2ProvisionerStateRepository = tpm2ProvisionerStateRepository;
        setPolicyRepository(policyRepository);
    }

    /**
     * Basic implementation of the ACA processIdentityClaimTpm2 method. Parses the claim,
     * stores the device info, performs supply chain validation, generates a nonce,
     * and wraps that nonce with the make credential process before returning it to the client.
     * attCert.setPcrValues(pcrValues);
     *
     * @param identityClaim the request to process, cannot be null
     * @return an identity claim response for the specified request containing a wrapped blob
     */
    public byte[] processIdentityClaimTpm2(final byte[] identityClaim) {
        log.info("Identity Claim received...");

        if (ArrayUtils.isEmpty(identityClaim)) {
            log.error("Identity claim empty throwing exception.");
            throw new IllegalArgumentException("The IdentityClaim sent by the client"
                    + " cannot be null or empty.");
        }

        // attempt to deserialize Protobuf IdentityClaim
        ProvisionerTpm2.IdentityClaim claim = ProvisionUtils.parseIdentityClaim(identityClaim);

        // parse the EK Public key from the IdentityClaim once for use in supply chain validation
        // and later tpm20MakeCredential function
        RSAPublicKey ekPub = ProvisionUtils.parsePublicKey(claim.getEkPublicArea().toByteArray());
        AppraisalStatus.Status validationResult = AppraisalStatus.Status.FAIL;

        try {
            validationResult = doSupplyChainValidation(claim, ekPub);
        } catch (Exception ex) {
            log.error(ex.getMessage());
            for (StackTraceElement ste : ex.getStackTrace()) {
                log.error(ste.toString());
            }
        }

        ByteString blobStr = ByteString.copyFrom(new byte[] {});
        if (validationResult == AppraisalStatus.Status.PASS) {
            RSAPublicKey akPub = ProvisionUtils.parsePublicKey(claim.getAkPublicArea().toByteArray());
            byte[] nonce = ProvisionUtils.generateRandomBytes(NONCE_LENGTH);
            blobStr = ProvisionUtils.tpm20MakeCredential(ekPub, akPub, nonce);
            PolicyRepository scp = this.getPolicyRepository();
            PolicySettings policySettings = scp.findByName("Default");
            String pcrQuoteMask = PCR_QUOTE_MASK;

            String strNonce = HexUtils.byteArrayToHexString(nonce);
            log.info("Sending nonce: {}", strNonce);
            log.info("Persisting claim of length: {}", identityClaim.length);

            tpm2ProvisionerStateRepository.save(new TPM2ProvisionerState(nonce, identityClaim));

            if (policySettings != null && policySettings.isIgnoreImaEnabled()) {
                pcrQuoteMask = PCR_QUOTE_MASK.replace("10,", "");
            }
            // Package response
            ProvisionerTpm2.IdentityClaimResponse response
                    = ProvisionerTpm2.IdentityClaimResponse.newBuilder()
                    .setCredentialBlob(blobStr).setPcrMask(pcrQuoteMask)
                    .setStatus(ProvisionerTpm2.ResponseStatus.PASS)
                    .build();
            return response.toByteArray();
        } else {
            log.error("Supply chain validation did not succeed. Result is: {}", validationResult);
            // empty response
            ProvisionerTpm2.IdentityClaimResponse response
                    = ProvisionerTpm2.IdentityClaimResponse.newBuilder()
                    .setCredentialBlob(blobStr)
                    .setStatus(ProvisionerTpm2.ResponseStatus.FAIL)
                    .build();
            return response.toByteArray();
        }
    }

    /**
     * Performs supply chain validation.
     *
     * @param claim the identity claim
     * @param ekPub the public endorsement key
     * @return the {@link AppraisalStatus} of the supply chain validation
     */
    private AppraisalStatus.Status doSupplyChainValidation(
            final ProvisionerTpm2.IdentityClaim claim, final PublicKey ekPub) {
        // attempt to find an endorsement credential to validate
        EndorsementCredential endorsementCredential =
                parseEcFromIdentityClaim(claim, ekPub, certificateRepository);

        // attempt to find platform credentials to validate
        List<PlatformCredential> platformCredentials = parsePcsFromIdentityClaim(claim,
                endorsementCredential, certificateRepository);

        // Parse and save device info
        Device device = processDeviceInfo(claim);

//        device.getDeviceInfo().setPaccorOutputString(claim.getPaccorOutput());
        handleDeviceComponents(device.getDeviceInfo().getNetworkInfo().getHostname(),
                claim.getPaccorOutput());
        // There are situations in which the claim is sent with no PCs
        // or a PC from the tpm which will be deprecated
        // this is to check what is in the platform object and pull
        // additional information from the DB if information exists
        if (platformCredentials.size() == 1) {
            List<PlatformCredential> tempList = new LinkedList<>();
            for (PlatformCredential pc : platformCredentials) {
                if (pc != null && pc.getPlatformSerial() != null) {
                    tempList.addAll(certificateRepository
                            .byBoardSerialNumber(pc.getPlatformSerial()));
                }
            }

            platformCredentials.addAll(tempList);
        }
        // store component results objects
        for (PlatformCredential platformCredential : platformCredentials) {
            List<ComponentResult> componentResults = componentResultRepository
                    .findByCertificateSerialNumberAndBoardSerialNumber(
                            platformCredential.getSerialNumber().toString(),
                            platformCredential.getPlatformSerial());
            if (componentResults.isEmpty()) {
                savePlatformComponents(platformCredential);
            } else {
                componentResults.stream().forEach((componentResult) -> {
                    componentResult.restore();
                    componentResult.resetCreateTime();
                    componentResultRepository.save(componentResult);
                });
            }
        }

        // perform supply chain validation
        SupplyChainValidationSummary summary = supplyChainValidationService.validateSupplyChain(
                endorsementCredential, platformCredentials, device,
                componentInfoRepository.findByDeviceName(device.getName()));
        device.setSummaryId(summary.getId().toString());
        // update the validation result in the device
        AppraisalStatus.Status validationResult = summary.getOverallValidationResult();
        device.setSupplyChainValidationStatus(validationResult);
        this.deviceRepository.save(device);
        return validationResult;
    }

    private Device processDeviceInfo(final ProvisionerTpm2.IdentityClaim claim) {
        DeviceInfoReport deviceInfoReport = null;

        try {
            deviceInfoReport = parseDeviceInfo(claim);
        } catch (NoSuchAlgorithmException noSaEx) {
            log.error(noSaEx);
        }

        if (deviceInfoReport == null) {
            log.error("Failed to deserialize Device Info Report");
            throw new IdentityProcessingException("Device Info Report failed to deserialize "
                    + "from Identity Claim");
        }

        log.info("Processing Device Info Report");
        // store device and device info report.
        Device device = null;
        if (deviceInfoReport.getNetworkInfo() != null
                && deviceInfoReport.getNetworkInfo().getHostname() != null
                && !deviceInfoReport.getNetworkInfo().getHostname().isEmpty()) {
            device = this.deviceRepository.findByName(deviceInfoReport.getNetworkInfo().getHostname());
        }
        if (device == null) {
            device = new Device(deviceInfoReport);
        }
        device.setDeviceInfo(deviceInfoReport);
        return this.deviceRepository.save(device);
    }

    /**
     * Converts a protobuf DeviceInfo object to a HIRS Utils DeviceInfoReport object.
     *
     * @param claim the protobuf serialized identity claim containing the device info
     * @return a HIRS Utils DeviceInfoReport representation of device info
     */
    private DeviceInfoReport parseDeviceInfo(final ProvisionerTpm2.IdentityClaim claim)
            throws NoSuchAlgorithmException {
        ProvisionerTpm2.DeviceInfo dv = claim.getDv();
        String pcrValues = "";

        // Get network info
        ProvisionerTpm2.NetworkInfo nwProto = dv.getNw();

        InetAddress ip = null;
        try {
            ip = InetAddress.getByName(nwProto.getIpAddress());
        } catch (UnknownHostException uhEx) {
            log.error("Unable to parse IP address: ", uhEx);
        }
        String[] macAddressParts = nwProto.getMacAddress().split(":");

        // convert mac hex string to byte values
        byte[] macAddressBytes = new byte[MAC_BYTES];
        Integer hex;
        if (macAddressParts.length == MAC_BYTES) {
            for (int i = 0; i < MAC_BYTES; i++) {
                hex = HexUtils.hexToInt(macAddressParts[i]);
                macAddressBytes[i] = hex.byteValue();
            }
        }
        NetworkInfo nw = new NetworkInfo(nwProto.getHostname(), ip, macAddressBytes);

        // Get firmware info
        ProvisionerTpm2.FirmwareInfo fwProto = dv.getFw();
        FirmwareInfo fw = new FirmwareInfo(fwProto.getBiosVendor(), fwProto.getBiosVersion(),
                fwProto.getBiosReleaseDate());

        // Get OS info
        ProvisionerTpm2.OsInfo osProto = dv.getOs();
        OSInfo os = new OSInfo(osProto.getOsName(), osProto.getOsVersion(), osProto.getOsArch(),
                osProto.getDistribution(), osProto.getDistributionRelease());

        // Get hardware info
        ProvisionerTpm2.HardwareInfo hwProto = dv.getHw();
        // Make sure chassis info has at least one chassis
        String firstChassisSerialNumber = DeviceInfoEnums.NOT_SPECIFIED;
        if (hwProto.getChassisInfoCount() > 0) {
            firstChassisSerialNumber = hwProto.getChassisInfo(0).getSerialNumber();
        }
        // Make sure baseboard info has at least one baseboard
        String firstBaseboardSerialNumber = DeviceInfoEnums.NOT_SPECIFIED;
        if (hwProto.getBaseboardInfoCount() > 0) {
            firstBaseboardSerialNumber = hwProto.getBaseboardInfo(0).getSerialNumber();
        }
        HardwareInfo hw = new HardwareInfo(hwProto.getManufacturer(), hwProto.getProductName(),
                hwProto.getProductVersion(), hwProto.getSystemSerialNumber(),
                firstChassisSerialNumber, firstBaseboardSerialNumber);

        if (dv.hasPcrslist()) {
            pcrValues = dv.getPcrslist().toStringUtf8();
        }

        // check for RIM Base and Support files, if they don't exist in the database, load them
        String defaultClientName = String.format("%s_%s",
                dv.getHw().getManufacturer(),
                dv.getHw().getProductName());
        BaseReferenceManifest baseRim = null;
        SupportReferenceManifest supportRim = null;
        EventLogMeasurements integrityMeasurements;
        boolean isReplacement = false;
        String replacementRimId = "";
        String tagId = "";
        String fileName = "";
        Pattern pattern = Pattern.compile("([^\\s]+(\\.(?i)(rimpcr|rimel|bin|log))$)");
        Matcher matcher;
        MessageDigest messageDigest = MessageDigest.getInstance("SHA-256");

        if (dv.getSwidfileCount() > 0) {
            for (ByteString swidFile : dv.getSwidfileList()) {
                try {
                    baseRim = (BaseReferenceManifest) referenceManifestRepository
                            .findByBase64Hash(Base64.getEncoder()
                                    .encodeToString(messageDigest
                                            .digest(swidFile.toByteArray())));
                    if (baseRim == null) {
                        /*
                        Either the swidFile does not have a corresponding base RIM in the backend
                        or it was deleted. Check if there is a replacement by comparing tagId against
                        all other base RIMs, and then set the corresponding support rim's deviceName.
                         */
                        baseRim = new BaseReferenceManifest(
                                String.format("%s.swidtag",
                                        defaultClientName),
                                swidFile.toByteArray());
                        List<BaseReferenceManifest> baseRims = referenceManifestRepository.findAllBaseRims();
                        for (BaseReferenceManifest bRim : baseRims) {
                            if (bRim.getTagId().equals(baseRim.getTagId())) {
                                baseRim = bRim;
                                replacementRimId = baseRim.getAssociatedRim().toString();
                                isReplacement = true;
                                break;
                            }
                        }
                        baseRim.setDeviceName(dv.getNw().getHostname());
                        this.referenceManifestRepository.save(baseRim);
                    } else if (baseRim.isArchived()) {
                        /*
                        This block accounts for RIMs that may have been soft-deleted (archived)
                        in an older version of the ACA.
                         */
                        List<ReferenceManifest> rims = referenceManifestRepository.findByArchiveFlag(false);
                        for (ReferenceManifest rim : rims) {
<<<<<<< HEAD
                            if (rim.isBase() && rim.getTagId().equals(dbBaseRim.getTagId())
                                    && rim.getCreateTime().after(dbBaseRim.getCreateTime())) {
                                dbBaseRim.setDeviceName(null);
                                dbBaseRim = (BaseReferenceManifest) rim;
                                dbBaseRim.setDeviceName(dv.getNw().getHostname());
=======
                            if (rim.isBase() && rim.getTagId().equals(baseRim.getTagId()) &&
                                    rim.getCreateTime().after(baseRim.getCreateTime())) {
                                baseRim.setDeviceName(null);
                                baseRim = (BaseReferenceManifest) rim;
                                baseRim.setDeviceName(dv.getNw().getHostname());
>>>>>>> e1f59072
                            }
                        }
                        if (baseRim.isArchived()) {
                            throw new Exception("Unable to locate an unarchived base RIM.");
                        } else {
                            this.referenceManifestRepository.save(baseRim);
                        }
                    } else {
                        baseRim.setDeviceName(dv.getNw().getHostname());
                        this.referenceManifestRepository.save(baseRim);
                    }
                    tagId = baseRim.getTagId();
                } catch (UnmarshalException e) {
                    log.error(e);
                } catch (Exception ex) {
                    log.error("Failed to load base rim: {}", ex.getMessage());
                }
            }
        } else {
            log.warn("{} did not send swid tag file...", dv.getNw().getHostname());
        }

        if (dv.getLogfileCount() > 0) {
            for (ByteString logFile : dv.getLogfileList()) {
                try {
<<<<<<< HEAD
                    support =
                            (SupportReferenceManifest) referenceManifestRepository.findByHexDecHashAndRimType(
                                    Hex.encodeHexString(messageDigest.digest(logFile.toByteArray())),
                                    ReferenceManifest.SUPPORT_RIM);
                    if (support == null) {
=======
                    supportRim =
                            (SupportReferenceManifest) referenceManifestRepository.findByHexDecHashAndRimType(
                                    Hex.encodeHexString(messageDigest.digest(logFile.toByteArray())),
                                    ReferenceManifest.SUPPORT_RIM);
                    if (supportRim == null) {
>>>>>>> e1f59072
                        /*
                        Either the logFile does not have a corresponding support RIM in the backend
                        or it was deleted. The support RIM for a replacement base RIM is handled
                        in the previous loop block.
                         */
                        if (isReplacement) {
                            Optional<ReferenceManifest> replacementRim =
                                    referenceManifestRepository.findById(UUID.fromString(replacementRimId));
                            if (replacementRim.isPresent()) {
                                supportRim = (SupportReferenceManifest) replacementRim.get();
                                supportRim.setDeviceName(dv.getNw().getHostname());
                            } else {
                                throw new Exception("Unable to locate support RIM " + replacementRimId);
                            }
                        } else {
                            supportRim = new SupportReferenceManifest(
                                    String.format("%s.rimel",
                                            defaultClientName),
                                    logFile.toByteArray());
                            // this is a validity check
                            new TCGEventLog(supportRim.getRimBytes());
                            // no issues, continue
                            supportRim.setPlatformManufacturer(dv.getHw().getManufacturer());
                            supportRim.setPlatformModel(dv.getHw().getProductName());
                            supportRim.setFileName(String.format("%s_[%s].rimel", defaultClientName,
                                    supportRim.getHexDecHash().substring(
                                            supportRim.getHexDecHash().length() - NUM_OF_VARIABLES)));
                        }
                        supportRim.setDeviceName(dv.getNw().getHostname());
                        this.referenceManifestRepository.save(supportRim);
                    } else if (supportRim.isArchived()) {
                        /*
                        This block accounts for RIMs that may have been soft-deleted (archived)
                        in an older version of the ACA.
                         */
                        List<ReferenceManifest> rims = referenceManifestRepository.findByArchiveFlag(false);
                        for (ReferenceManifest rim : rims) {
<<<<<<< HEAD
                            if (rim.isSupport()
                                    && rim.getTagId().equals(support.getTagId())
                                    && rim.getCreateTime().after(support.getCreateTime())) {
                                support.setDeviceName(null);
                                support = (SupportReferenceManifest) rim;
                                support.setDeviceName(dv.getNw().getHostname());
=======
                            if (rim.isSupport() &&
                                    rim.getTagId().equals(supportRim.getTagId()) &&
                                    rim.getCreateTime().after(supportRim.getCreateTime())) {
                                supportRim.setDeviceName(null);
                                supportRim = (SupportReferenceManifest) rim;
                                supportRim.setDeviceName(dv.getNw().getHostname());
>>>>>>> e1f59072
                            }
                        }
                        if (supportRim.isArchived()) {
                            throw new Exception("Unable to locate an unarchived support RIM.");
                        } else {
                            this.referenceManifestRepository.save(supportRim);
                        }
                    } else {
                        supportRim.setDeviceName(dv.getNw().getHostname());
                        this.referenceManifestRepository.save(supportRim);
                    }
                } catch (IOException ioEx) {
                    log.error(ioEx);
                } catch (Exception ex) {
                    log.error("Failed to load support rim: {}", ex.getMessage());
                }
            }
        } else {
            log.warn("{} did not send support RIM file...", dv.getNw().getHostname());
        }

        //update Support RIMs and Base RIMs.
        for (ByteString swidFile : dv.getSwidfileList()) {
            baseRim = (BaseReferenceManifest) referenceManifestRepository
                    .findByBase64Hash(Base64.getEncoder().encodeToString(messageDigest.digest(
                            swidFile.toByteArray())));
            if (baseRim != null) {
                // get file name to use
                for (SwidResource swid : baseRim.getFileResources()) {
                    matcher = pattern.matcher(swid.getName());
                    if (matcher.matches()) {
                        //found the file name
                        int dotIndex = swid.getName().lastIndexOf(".");
                        fileName = swid.getName().substring(0, dotIndex);
                        baseRim.setFileName(String.format("%s.swidtag",
                                fileName));
                    }

                    // now update support rim
                    SupportReferenceManifest dbSupport =
                            (SupportReferenceManifest) referenceManifestRepository
                                    .findByHexDecHashAndRimType(swid.getHashValue(),
                                            ReferenceManifest.SUPPORT_RIM);
                    if (dbSupport != null) {
                        dbSupport.setFileName(swid.getName());
                        dbSupport.setSwidTagVersion(baseRim.getSwidTagVersion());
                        dbSupport.setTagId(baseRim.getTagId());
                        dbSupport.setSwidTagVersion(baseRim.getSwidTagVersion());
                        dbSupport.setSwidVersion(baseRim.getSwidVersion());
                        dbSupport.setSwidPatch(baseRim.isSwidPatch());
                        dbSupport.setSwidSupplemental(baseRim.isSwidSupplemental());
                        baseRim.setAssociatedRim(dbSupport.getId());
                        dbSupport.setUpdated(true);
                        dbSupport.setAssociatedRim(baseRim.getId());
                        this.referenceManifestRepository.save(dbSupport);
                    }
                }
                this.referenceManifestRepository.save(baseRim);
            }
        }

        generateDigestRecords(hw.getManufacturer(), hw.getProductName());

        if (dv.hasLivelog()) {
            log.info("Device sent bios measurement log...");
            fileName = String.format("%s.measurement",
                    dv.getNw().getHostname());
            try {
                EventLogMeasurements deviceLiveLog = new EventLogMeasurements(fileName,
                        dv.getLivelog().toByteArray());
                // find previous version.
                integrityMeasurements = referenceManifestRepository
                        .byMeasurementDeviceName(dv.getNw().getHostname());

                if (integrityMeasurements != null) {
                    // Find previous log and delete it
                    referenceManifestRepository.delete(integrityMeasurements);
                }

                List<BaseReferenceManifest> baseRims = referenceManifestRepository
                        .getBaseByManufacturerModel(dv.getHw().getManufacturer(),
                                dv.getHw().getProductName());
                integrityMeasurements = deviceLiveLog;
                integrityMeasurements.setPlatformManufacturer(dv.getHw().getManufacturer());
                integrityMeasurements.setPlatformModel(dv.getHw().getProductName());
                if (tagId != null && !tagId.trim().isEmpty()) {
                    integrityMeasurements.setTagId(tagId);
                }
                integrityMeasurements.setDeviceName(dv.getNw().getHostname());
                integrityMeasurements.archive();

                this.referenceManifestRepository.save(integrityMeasurements);

                for (BaseReferenceManifest bRim : baseRims) {
                    if (bRim != null) {
                        // pull the base versions of the swidtag and rimel and set the
                        // event log hash for use during provision
                        SupportReferenceManifest sBaseRim = referenceManifestRepository
                                .getSupportRimEntityById(bRim.getAssociatedRim());
                        bRim.setEventLogHash(deviceLiveLog.getHexDecHash());
                        sBaseRim.setEventLogHash(deviceLiveLog.getHexDecHash());
                        referenceManifestRepository.save(bRim);
                        referenceManifestRepository.save(sBaseRim);
                    }
                }
            } catch (IOException ioEx) {
                log.error(ioEx);
            }
        } else {
            log.warn("{} did not send bios measurement log...", dv.getNw().getHostname());
        }

        // Get TPM info, currently unimplemented
        TPMInfo tpmInfo = new TPMInfo(DeviceInfoEnums.NOT_SPECIFIED,
                (short) 0,
                (short) 0,
                (short) 0,
                (short) 0,
                pcrValues.getBytes(StandardCharsets.UTF_8),
                null, null);

        // Create final report
        DeviceInfoReport dvReport = new DeviceInfoReport(nw, os, fw, hw, tpmInfo,
                claim.getClientVersion());
        dvReport.setPaccorOutputString(claim.getPaccorOutput());

        return dvReport;
    }

    private boolean generateDigestRecords(final String manufacturer, final String model) {
        List<ReferenceDigestValue> rdValues = new LinkedList<>();
        SupportReferenceManifest baseSupportRim = null;
        List<SupportReferenceManifest> supplementalRims = new ArrayList<>();
        List<SupportReferenceManifest> patchRims = new ArrayList<>();
        List<SupportReferenceManifest> dbSupportRims = this.referenceManifestRepository
                .getSupportByManufacturerModel(manufacturer, model);
        List<ReferenceDigestValue> expectedValues = referenceDigestValueRepository
                .findByManufacturerAndModel(manufacturer, model);

        Map<String, ReferenceDigestValue> digestValueMap = new HashMap<>();
        expectedValues.stream().forEach((rdv) -> {
            digestValueMap.put(rdv.getDigestValue(), rdv);
        });

        for (SupportReferenceManifest dbSupport : dbSupportRims) {
            if (dbSupport.isSwidPatch()) {
                patchRims.add(dbSupport);
            } else if (dbSupport.isSwidSupplemental()) {
                supplementalRims.add(dbSupport);
            } else {
                // we have a base support rim (verify this is getting set)
                baseSupportRim = dbSupport;
            }
        }

        if (baseSupportRim != null
                && referenceDigestValueRepository.findBySupportRimHash(baseSupportRim.getHexDecHash())
                .isEmpty()) {
            try {
                TCGEventLog eventLog = new TCGEventLog(baseSupportRim.getRimBytes());
                ReferenceDigestValue rdv;
                for (TpmPcrEvent tpe : eventLog.getEventList()) {
                    rdv = new ReferenceDigestValue(baseSupportRim.getAssociatedRim(),
                            baseSupportRim.getId(), manufacturer, model, tpe.getPcrIndex(),
                            tpe.getEventDigestStr(), baseSupportRim.getHexDecHash(),
                            tpe.getEventTypeStr(),
                            false, false, true, tpe.getEventContent());
                    rdValues.add(rdv);
                }

                // since I have the base already I don't have to care about the backward
                // linkage
                for (SupportReferenceManifest supplemental : supplementalRims) {
                    eventLog = new TCGEventLog(supplemental.getRimBytes());
                    for (TpmPcrEvent tpe : eventLog.getEventList()) {
                        // all RDVs will have the same base rim
                        rdv = new ReferenceDigestValue(baseSupportRim.getAssociatedRim(),
                                supplemental.getId(), manufacturer, model, tpe.getPcrIndex(),
                                tpe.getEventDigestStr(), baseSupportRim.getHexDecHash(),
                                tpe.getEventTypeStr(),
                                false, false, true, tpe.getEventContent());
                        rdValues.add(rdv);
                    }
                }

                // Save all supplemental values
                ReferenceDigestValue tempRdv;
                for (ReferenceDigestValue subRdv : rdValues) {
                    // check if the value already exists
                    if (digestValueMap.containsKey(subRdv.getDigestValue())) {
                        tempRdv = digestValueMap.get(subRdv.getDigestValue());
                        if (tempRdv.getPcrIndex() != subRdv.getPcrIndex()
                                && !tempRdv.getEventType().equals(subRdv.getEventType())) {
                            referenceDigestValueRepository.save(subRdv);
                        } else {
                            // will this be a problem down the line?
                            referenceDigestValueRepository.save(subRdv);
                        }
                    } else {
                        referenceDigestValueRepository.save(subRdv);
                    }
                    digestValueMap.put(subRdv.getDigestValue(), subRdv);
                }

                // if a patch value doesn't exist, error?
                ReferenceDigestValue dbRdv;
                String patchedValue;
                for (SupportReferenceManifest patch : patchRims) {
                    eventLog = new TCGEventLog(patch.getRimBytes());
                    for (TpmPcrEvent tpe : eventLog.getEventList()) {
                        patchedValue = tpe.getEventDigestStr();
                        dbRdv = digestValueMap.get(patchedValue);

                        if (dbRdv == null) {
                            log.error("Patching value does not exist ({})", patchedValue);
                        } else {
                            // WIP - Until we get patch examples
                            dbRdv.setPatched(true);
                        }
                    }
                }
            } catch (CertificateException | NoSuchAlgorithmException | IOException ex) {
                log.error(ex);
            }
        }

        return true;
    }

    private void savePlatformComponents(final Certificate certificate) {
        PlatformCredential platformCredential;
        if (certificate instanceof PlatformCredential) {
            platformCredential = (PlatformCredential) certificate;
            ComponentResult componentResult;
            for (ComponentIdentifier componentIdentifier : platformCredential
                    .getComponentIdentifiers()) {

                componentResult = new ComponentResult(platformCredential.getPlatformSerial(),
                        platformCredential.getSerialNumber().toString(),
                        platformCredential.getPlatformChainType(),
                        componentIdentifier);
                componentResult.setFailedValidation(false);
                componentResult.setDelta(!platformCredential.isPlatformBase());
                componentResultRepository.save(componentResult);
            }
        }
    }

    private int handleDeviceComponents(final String hostName, final String paccorString) {
        int deviceComponents = 0;
        Map<Integer, ComponentInfo> componentInfoMap = new HashMap<>();
        try {
            List<ComponentInfo> componentInfos = SupplyChainCredentialValidator
                    .getComponentInfoFromPaccorOutput(hostName, paccorString);

            // check the DB for like component infos
            List<ComponentInfo> dbComponentInfos = this.componentInfoRepository.findByDeviceName(hostName);
            dbComponentInfos.stream().forEach((infos) -> {
                componentInfoMap.put(infos.hashCode(), infos);
            });

            for (ComponentInfo componentInfo : dbComponentInfos) {
                if (componentInfoMap.containsKey(componentInfo.hashCode())) {
                    componentInfos.remove(componentInfo);
                }
            }

            for (ComponentInfo componentInfo : componentInfos) {
                this.componentInfoRepository.save(componentInfo);
            }
        } catch (IOException ioEx) {
            log.warn("Error parsing paccor string");
        }

        return deviceComponents;
    }
}<|MERGE_RESOLUTION|>--- conflicted
+++ resolved
@@ -402,19 +402,11 @@
                          */
                         List<ReferenceManifest> rims = referenceManifestRepository.findByArchiveFlag(false);
                         for (ReferenceManifest rim : rims) {
-<<<<<<< HEAD
-                            if (rim.isBase() && rim.getTagId().equals(dbBaseRim.getTagId())
-                                    && rim.getCreateTime().after(dbBaseRim.getCreateTime())) {
-                                dbBaseRim.setDeviceName(null);
-                                dbBaseRim = (BaseReferenceManifest) rim;
-                                dbBaseRim.setDeviceName(dv.getNw().getHostname());
-=======
-                            if (rim.isBase() && rim.getTagId().equals(baseRim.getTagId()) &&
-                                    rim.getCreateTime().after(baseRim.getCreateTime())) {
+                            if (rim.isBase() && rim.getTagId().equals(baseRim.getTagId())
+                                    && rim.getCreateTime().after(baseRim.getCreateTime())) {
                                 baseRim.setDeviceName(null);
                                 baseRim = (BaseReferenceManifest) rim;
                                 baseRim.setDeviceName(dv.getNw().getHostname());
->>>>>>> e1f59072
                             }
                         }
                         if (baseRim.isArchived()) {
@@ -440,19 +432,11 @@
         if (dv.getLogfileCount() > 0) {
             for (ByteString logFile : dv.getLogfileList()) {
                 try {
-<<<<<<< HEAD
-                    support =
-                            (SupportReferenceManifest) referenceManifestRepository.findByHexDecHashAndRimType(
-                                    Hex.encodeHexString(messageDigest.digest(logFile.toByteArray())),
-                                    ReferenceManifest.SUPPORT_RIM);
-                    if (support == null) {
-=======
                     supportRim =
                             (SupportReferenceManifest) referenceManifestRepository.findByHexDecHashAndRimType(
                                     Hex.encodeHexString(messageDigest.digest(logFile.toByteArray())),
                                     ReferenceManifest.SUPPORT_RIM);
                     if (supportRim == null) {
->>>>>>> e1f59072
                         /*
                         Either the logFile does not have a corresponding support RIM in the backend
                         or it was deleted. The support RIM for a replacement base RIM is handled
@@ -490,21 +474,12 @@
                          */
                         List<ReferenceManifest> rims = referenceManifestRepository.findByArchiveFlag(false);
                         for (ReferenceManifest rim : rims) {
-<<<<<<< HEAD
                             if (rim.isSupport()
-                                    && rim.getTagId().equals(support.getTagId())
-                                    && rim.getCreateTime().after(support.getCreateTime())) {
-                                support.setDeviceName(null);
-                                support = (SupportReferenceManifest) rim;
-                                support.setDeviceName(dv.getNw().getHostname());
-=======
-                            if (rim.isSupport() &&
-                                    rim.getTagId().equals(supportRim.getTagId()) &&
-                                    rim.getCreateTime().after(supportRim.getCreateTime())) {
+                                    && rim.getTagId().equals(supportRim.getTagId())
+                                    && rim.getCreateTime().after(supportRim.getCreateTime())) {
                                 supportRim.setDeviceName(null);
                                 supportRim = (SupportReferenceManifest) rim;
                                 supportRim.setDeviceName(dv.getNw().getHostname());
->>>>>>> e1f59072
                             }
                         }
                         if (supportRim.isArchived()) {
