package hirs.attestationca.persist.provision;

import com.google.protobuf.ByteString;
import hirs.attestationca.configuration.provisionerTpm2.ProvisionerTpm2;
import hirs.attestationca.persist.entity.manager.CertificateRepository;
import hirs.attestationca.persist.entity.manager.ComponentInfoRepository;
import hirs.attestationca.persist.entity.manager.ComponentResultRepository;
import hirs.attestationca.persist.entity.manager.DeviceRepository;
import hirs.attestationca.persist.entity.manager.PolicyRepository;
import hirs.attestationca.persist.entity.manager.ReferenceDigestValueRepository;
import hirs.attestationca.persist.entity.manager.ReferenceManifestRepository;
import hirs.attestationca.persist.entity.manager.TPM2ProvisionerStateRepository;
import hirs.attestationca.persist.entity.tpm.TPM2ProvisionerState;
import hirs.attestationca.persist.entity.userdefined.Certificate;
import hirs.attestationca.persist.entity.userdefined.Device;
import hirs.attestationca.persist.entity.userdefined.PolicySettings;
import hirs.attestationca.persist.entity.userdefined.ReferenceManifest;
import hirs.attestationca.persist.entity.userdefined.SupplyChainValidationSummary;
import hirs.attestationca.persist.entity.userdefined.certificate.ComponentResult;
import hirs.attestationca.persist.entity.userdefined.certificate.EndorsementCredential;
import hirs.attestationca.persist.entity.userdefined.certificate.PlatformCredential;
import hirs.attestationca.persist.entity.userdefined.certificate.attributes.ComponentIdentifier;
import hirs.attestationca.persist.entity.userdefined.info.ComponentInfo;
import hirs.attestationca.persist.entity.userdefined.info.FirmwareInfo;
import hirs.attestationca.persist.entity.userdefined.info.HardwareInfo;
import hirs.attestationca.persist.entity.userdefined.info.NetworkInfo;
import hirs.attestationca.persist.entity.userdefined.info.OSInfo;
import hirs.attestationca.persist.entity.userdefined.info.TPMInfo;
import hirs.attestationca.persist.entity.userdefined.report.DeviceInfoReport;
import hirs.attestationca.persist.entity.userdefined.rim.BaseReferenceManifest;
import hirs.attestationca.persist.entity.userdefined.rim.EventLogMeasurements;
import hirs.attestationca.persist.entity.userdefined.rim.ReferenceDigestValue;
import hirs.attestationca.persist.entity.userdefined.rim.SupportReferenceManifest;
import hirs.attestationca.persist.enums.AppraisalStatus;
import hirs.attestationca.persist.exceptions.IdentityProcessingException;
import hirs.attestationca.persist.provision.helper.ProvisionUtils;
import hirs.attestationca.persist.service.SupplyChainValidationService;
import hirs.attestationca.persist.validation.SupplyChainCredentialValidator;
import hirs.utils.HexUtils;
import hirs.utils.SwidResource;
import hirs.utils.enums.DeviceInfoEnums;
import hirs.utils.tpm.eventlog.TCGEventLog;
import hirs.utils.tpm.eventlog.TpmPcrEvent;
import jakarta.xml.bind.UnmarshalException;
import lombok.extern.log4j.Log4j2;
import org.apache.commons.codec.binary.Hex;
import org.apache.commons.lang3.ArrayUtils;

import java.io.IOException;
import java.net.InetAddress;
import java.net.UnknownHostException;
import java.nio.charset.StandardCharsets;
import java.security.MessageDigest;
import java.security.NoSuchAlgorithmException;
import java.security.PublicKey;
import java.security.cert.CertificateException;
import java.security.interfaces.RSAPublicKey;
import java.util.ArrayList;
import java.util.Base64;
import java.util.HashMap;
import java.util.LinkedList;
import java.util.List;
import java.util.Map;
import java.util.Optional;
import java.util.UUID;
import java.util.regex.Matcher;
import java.util.regex.Pattern;

@Log4j2
public class IdentityClaimProcessor extends AbstractProcessor {
    /**
     * Number of bytes to include in the TPM2.0 nonce.
     */
    public static final int NONCE_LENGTH = 20;
    private static final String PCR_QUOTE_MASK = "0,1,2,3,4,5,6,7,8,9,10,11,12,13,"
            + "14,15,16,17,18,19,20,21,22,23";
    private static final int NUM_OF_VARIABLES = 5;
    private static final int MAC_BYTES = 6;

    private final SupplyChainValidationService supplyChainValidationService;
    private final CertificateRepository certificateRepository;
    private final ComponentResultRepository componentResultRepository;
    private final ComponentInfoRepository componentInfoRepository;
    private final ReferenceManifestRepository referenceManifestRepository;
    private final ReferenceDigestValueRepository referenceDigestValueRepository;
    private final DeviceRepository deviceRepository;
    private final TPM2ProvisionerStateRepository tpm2ProvisionerStateRepository;

    /**
     * Constructor.
     */
    public IdentityClaimProcessor(
            final SupplyChainValidationService supplyChainValidationService,
            final CertificateRepository certificateRepository,
            final ComponentResultRepository componentResultRepository,
            final ComponentInfoRepository componentInfoRepository,
            final ReferenceManifestRepository referenceManifestRepository,
            final ReferenceDigestValueRepository referenceDigestValueRepository,
            final DeviceRepository deviceRepository,
            final TPM2ProvisionerStateRepository tpm2ProvisionerStateRepository,
            final PolicyRepository policyRepository) {
        this.supplyChainValidationService = supplyChainValidationService;
        this.certificateRepository = certificateRepository;
        this.componentResultRepository = componentResultRepository;
        this.componentInfoRepository = componentInfoRepository;
        this.referenceManifestRepository = referenceManifestRepository;
        this.referenceDigestValueRepository = referenceDigestValueRepository;
        this.deviceRepository = deviceRepository;
        this.tpm2ProvisionerStateRepository = tpm2ProvisionerStateRepository;
        setPolicyRepository(policyRepository);
    }

    /**
     * Basic implementation of the ACA processIdentityClaimTpm2 method. Parses the claim,
     * stores the device info, performs supply chain validation, generates a nonce,
     * and wraps that nonce with the make credential process before returning it to the client.
     * attCert.setPcrValues(pcrValues);
     *
     * @param identityClaim the request to process, cannot be null
     * @return an identity claim response for the specified request containing a wrapped blob
     */
    public byte[] processIdentityClaimTpm2(final byte[] identityClaim) {
        log.info("Identity Claim received...");

        if (ArrayUtils.isEmpty(identityClaim)) {
            log.error("Identity claim empty throwing exception.");
            throw new IllegalArgumentException("The IdentityClaim sent by the client"
                    + " cannot be null or empty.");
        }

        // attempt to deserialize Protobuf IdentityClaim
        ProvisionerTpm2.IdentityClaim claim = ProvisionUtils.parseIdentityClaim(identityClaim);

        // parse the EK Public key from the IdentityClaim once for use in supply chain validation
        // and later tpm20MakeCredential function
        RSAPublicKey ekPub = ProvisionUtils.parsePublicKey(claim.getEkPublicArea().toByteArray());
        AppraisalStatus.Status validationResult = AppraisalStatus.Status.FAIL;

        try {
            validationResult = doSupplyChainValidation(claim, ekPub);
        } catch (Exception ex) {
            log.error(ex.getMessage());
            for (StackTraceElement ste : ex.getStackTrace()) {
                log.error(ste.toString());
            }
        }

        ByteString blobStr = ByteString.copyFrom(new byte[] {});
        if (validationResult == AppraisalStatus.Status.PASS) {
            RSAPublicKey akPub = ProvisionUtils.parsePublicKey(claim.getAkPublicArea().toByteArray());
            byte[] nonce = ProvisionUtils.generateRandomBytes(NONCE_LENGTH);
            blobStr = ProvisionUtils.tpm20MakeCredential(ekPub, akPub, nonce);
            PolicyRepository scp = this.getPolicyRepository();
            PolicySettings policySettings = scp.findByName("Default");
            String pcrQuoteMask = PCR_QUOTE_MASK;

            String strNonce = HexUtils.byteArrayToHexString(nonce);
            log.info("Sending nonce: " + strNonce);
            log.info("Persisting claim of length: " + identityClaim.length);

            tpm2ProvisionerStateRepository.save(new TPM2ProvisionerState(nonce, identityClaim));

            if (policySettings != null && policySettings.isIgnoreImaEnabled()) {
                pcrQuoteMask = PCR_QUOTE_MASK.replace("10,", "");
            }
            // Package response
            ProvisionerTpm2.IdentityClaimResponse response
                    = ProvisionerTpm2.IdentityClaimResponse.newBuilder()
                    .setCredentialBlob(blobStr).setPcrMask(pcrQuoteMask)
                    .setStatus(ProvisionerTpm2.ResponseStatus.PASS)
                    .build();
            return response.toByteArray();
        } else {
            log.error("Supply chain validation did not succeed. Result is: "
                    + validationResult);
            // empty response
            ProvisionerTpm2.IdentityClaimResponse response
                    = ProvisionerTpm2.IdentityClaimResponse.newBuilder()
                    .setCredentialBlob(blobStr)
                    .setStatus(ProvisionerTpm2.ResponseStatus.FAIL)
                    .build();
            return response.toByteArray();
        }
    }

    /**
     * Performs supply chain validation.
     *
     * @param claim the identity claim
     * @param ekPub the public endorsement key
     * @return the {@link AppraisalStatus} of the supply chain validation
     */
    private AppraisalStatus.Status doSupplyChainValidation(
            final ProvisionerTpm2.IdentityClaim claim, final PublicKey ekPub) {
        // attempt to find an endorsement credential to validate
        EndorsementCredential endorsementCredential =
                parseEcFromIdentityClaim(claim, ekPub, certificateRepository);

        // attempt to find platform credentials to validate
        List<PlatformCredential> platformCredentials = parsePcsFromIdentityClaim(claim,
                endorsementCredential, certificateRepository);

        // Parse and save device info
        Device device = processDeviceInfo(claim);

//        device.getDeviceInfo().setPaccorOutputString(claim.getPaccorOutput());
        handleDeviceComponents(device.getDeviceInfo().getNetworkInfo().getHostname(),
                claim.getPaccorOutput());
        // There are situations in which the claim is sent with no PCs
        // or a PC from the tpm which will be deprecated
        // this is to check what is in the platform object and pull
        // additional information from the DB if information exists
        if (platformCredentials.size() == 1) {
            List<PlatformCredential> tempList = new LinkedList<>();
            for (PlatformCredential pc : platformCredentials) {
                if (pc != null && pc.getPlatformSerial() != null) {
                    tempList.addAll(certificateRepository
                            .byBoardSerialNumber(pc.getPlatformSerial()));
                }
            }

            platformCredentials.addAll(tempList);
        }
        // store component results objects
        for (PlatformCredential platformCredential : platformCredentials) {
            List<ComponentResult> componentResults = componentResultRepository
                    .findByCertificateSerialNumberAndBoardSerialNumber(
                            platformCredential.getSerialNumber().toString(),
                            platformCredential.getPlatformSerial());
            if (componentResults.isEmpty()) {
                savePlatformComponents(platformCredential);
            } else {
                componentResults.stream().forEach((componentResult) -> {
                    componentResult.restore();
                    componentResult.resetCreateTime();
                    componentResultRepository.save(componentResult);
                });
            }
        }

        // perform supply chain validation
        SupplyChainValidationSummary summary = supplyChainValidationService.validateSupplyChain(
                endorsementCredential, platformCredentials, device,
                componentInfoRepository.findByDeviceName(device.getName()));
        device.setSummaryId(summary.getId().toString());
        // update the validation result in the device
        AppraisalStatus.Status validationResult = summary.getOverallValidationResult();
        device.setSupplyChainValidationStatus(validationResult);
        this.deviceRepository.save(device);
        return validationResult;
    }

    private Device processDeviceInfo(final ProvisionerTpm2.IdentityClaim claim) {
        DeviceInfoReport deviceInfoReport = null;

        try {
            deviceInfoReport = parseDeviceInfo(claim);
        } catch (NoSuchAlgorithmException noSaEx) {
            log.error(noSaEx);
        }

        if (deviceInfoReport == null) {
            log.error("Failed to deserialize Device Info Report");
            throw new IdentityProcessingException("Device Info Report failed to deserialize "
                    + "from Identity Claim");
        }

        log.info("Processing Device Info Report");
        // store device and device info report.
        Device device = null;
        if (deviceInfoReport.getNetworkInfo() != null
                && deviceInfoReport.getNetworkInfo().getHostname() != null
                && !deviceInfoReport.getNetworkInfo().getHostname().isEmpty()) {
            device = this.deviceRepository.findByName(deviceInfoReport.getNetworkInfo().getHostname());
        }
        if (device == null) {
            device = new Device(deviceInfoReport);
        }
        device.setDeviceInfo(deviceInfoReport);
        return this.deviceRepository.save(device);
    }

    /**
     * Converts a protobuf DeviceInfo object to a HIRS Utils DeviceInfoReport object.
     *
     * @param claim the protobuf serialized identity claim containing the device info
     * @return a HIRS Utils DeviceInfoReport representation of device info
     */
    @SuppressWarnings("methodlength")
    private DeviceInfoReport parseDeviceInfo(final ProvisionerTpm2.IdentityClaim claim)
            throws NoSuchAlgorithmException {
        ProvisionerTpm2.DeviceInfo dv = claim.getDv();
        String pcrValues = "";

        // Get network info
        ProvisionerTpm2.NetworkInfo nwProto = dv.getNw();

        InetAddress ip = null;
        try {
            ip = InetAddress.getByName(nwProto.getIpAddress());
        } catch (UnknownHostException uhEx) {
            log.error("Unable to parse IP address: ", uhEx);
        }
        String[] macAddressParts = nwProto.getMacAddress().split(":");

        // convert mac hex string to byte values
        byte[] macAddressBytes = new byte[MAC_BYTES];
        Integer hex;
        if (macAddressParts.length == MAC_BYTES) {
            for (int i = 0; i < MAC_BYTES; i++) {
                hex = HexUtils.hexToInt(macAddressParts[i]);
                macAddressBytes[i] = hex.byteValue();
            }
        }
        NetworkInfo nw = new NetworkInfo(nwProto.getHostname(), ip, macAddressBytes);

        // Get firmware info
        ProvisionerTpm2.FirmwareInfo fwProto = dv.getFw();
        FirmwareInfo fw = new FirmwareInfo(fwProto.getBiosVendor(), fwProto.getBiosVersion(),
                fwProto.getBiosReleaseDate());

        // Get OS info
        ProvisionerTpm2.OsInfo osProto = dv.getOs();
        OSInfo os = new OSInfo(osProto.getOsName(), osProto.getOsVersion(), osProto.getOsArch(),
                osProto.getDistribution(), osProto.getDistributionRelease());

        // Get hardware info
        ProvisionerTpm2.HardwareInfo hwProto = dv.getHw();
        // Make sure chassis info has at least one chassis
        String firstChassisSerialNumber = DeviceInfoEnums.NOT_SPECIFIED;
        if (hwProto.getChassisInfoCount() > 0) {
            firstChassisSerialNumber = hwProto.getChassisInfo(0).getSerialNumber();
        }
        // Make sure baseboard info has at least one baseboard
        String firstBaseboardSerialNumber = DeviceInfoEnums.NOT_SPECIFIED;
        if (hwProto.getBaseboardInfoCount() > 0) {
            firstBaseboardSerialNumber = hwProto.getBaseboardInfo(0).getSerialNumber();
        }
        HardwareInfo hw = new HardwareInfo(hwProto.getManufacturer(), hwProto.getProductName(),
                hwProto.getProductVersion(), hwProto.getSystemSerialNumber(),
                firstChassisSerialNumber, firstBaseboardSerialNumber);

        if (dv.hasPcrslist()) {
            pcrValues = dv.getPcrslist().toStringUtf8();
        }

        // check for RIM Base and Support files, if they don't exist in the database, load them
        String defaultClientName = String.format("%s_%s",
                dv.getHw().getManufacturer(),
                dv.getHw().getProductName());
        BaseReferenceManifest baseRim = null;
        SupportReferenceManifest supportRim = null;
        EventLogMeasurements integrityMeasurements;
        boolean isReplacement = false;
        String replacementRimId = "";
        String tagId = "";
        String fileName = "";
        Pattern pattern = Pattern.compile("([^\\s]+(\\.(?i)(rimpcr|rimel|bin|log))$)");
        Matcher matcher;
        MessageDigest messageDigest = MessageDigest.getInstance("SHA-256");

        if (dv.getSwidfileCount() > 0) {
            for (ByteString swidFile : dv.getSwidfileList()) {
                try {
                    baseRim = (BaseReferenceManifest) referenceManifestRepository
                            .findByBase64Hash(Base64.getEncoder()
                                    .encodeToString(messageDigest
                                            .digest(swidFile.toByteArray())));
                    if (baseRim == null) {
                        /*
                        Either the swidFile does not have a corresponding base RIM in the backend
                        or it was deleted. Check if there is a replacement by comparing tagId against
                        all other base RIMs, and then set the corresponding support rim's deviceName.
                         */
                        baseRim = new BaseReferenceManifest(
                                String.format("%s.swidtag",
                                        defaultClientName),
                                swidFile.toByteArray());
                        List<BaseReferenceManifest> baseRims = referenceManifestRepository.findAllBaseRims();
                        for (BaseReferenceManifest bRim : baseRims) {
                            if (bRim.getTagId().equals(baseRim.getTagId())) {
                                baseRim = bRim;
                                replacementRimId = baseRim.getAssociatedRim().toString();
                                isReplacement = true;
                                break;
                            }
                        }
                        baseRim.setDeviceName(dv.getNw().getHostname());
                        this.referenceManifestRepository.save(baseRim);
                    } else if (baseRim.isArchived()) {
                        /*
                        This block accounts for RIMs that may have been soft-deleted (archived)
                        in an older version of the ACA.
                         */
                        List<ReferenceManifest> rims = referenceManifestRepository.findByArchiveFlag(false);
                        for (ReferenceManifest rim : rims) {
                            if (rim.isBase() && rim.getTagId().equals(baseRim.getTagId()) &&
                                    rim.getCreateTime().after(baseRim.getCreateTime())) {
                                baseRim.setDeviceName(null);
                                baseRim = (BaseReferenceManifest) rim;
                                baseRim.setDeviceName(dv.getNw().getHostname());
                            }
                        }
                        if (baseRim.isArchived()) {
                            throw new Exception("Unable to locate an unarchived base RIM.");
                        } else {
                            this.referenceManifestRepository.save(baseRim);
                        }
                    } else {
                        baseRim.setDeviceName(dv.getNw().getHostname());
                        this.referenceManifestRepository.save(baseRim);
                    }
                    tagId = baseRim.getTagId();
                } catch (UnmarshalException e) {
                    log.error(e);
                } catch (Exception ex) {
                    log.error(String.format("Failed to load base rim: %s", ex.getMessage()));
                }
            }
        } else {
            log.warn(String.format("%s did not send swid tag file...",
                    dv.getNw().getHostname()));
        }

        if (dv.getLogfileCount() > 0) {
            for (ByteString logFile : dv.getLogfileList()) {
                try {
<<<<<<< HEAD
                    support =
                            (SupportReferenceManifest) referenceManifestRepository.findByHexDecHashAndRimType(
                                    Hex.encodeHexString(messageDigest.digest(logFile.toByteArray())),
                                    ReferenceManifest.SUPPORT_RIM);
                    if (support == null) {
=======
                    supportRim =
                            (SupportReferenceManifest) referenceManifestRepository.findByHexDecHashAndRimType(
                                    Hex.encodeHexString(messageDigest.digest(logFile.toByteArray())),
                                    ReferenceManifest.SUPPORT_RIM);
                    if (supportRim == null) {
>>>>>>> d0faa39a
                        /*
                        Either the logFile does not have a corresponding support RIM in the backend
                        or it was deleted. The support RIM for a replacement base RIM is handled
                        in the previous loop block.
                         */
                        if (isReplacement) {
                            Optional<ReferenceManifest> replacementRim =
                                    referenceManifestRepository.findById(UUID.fromString(replacementRimId));
                            if (replacementRim.isPresent()) {
                                supportRim = (SupportReferenceManifest) replacementRim.get();
                                supportRim.setDeviceName(dv.getNw().getHostname());
                            } else {
                                throw new Exception("Unable to locate support RIM " + replacementRimId);
                            }
                        } else {
                            supportRim = new SupportReferenceManifest(
                                    String.format("%s.rimel",
                                            defaultClientName),
                                    logFile.toByteArray());
                            // this is a validity check
                            new TCGEventLog(supportRim.getRimBytes());
                            // no issues, continue
                            supportRim.setPlatformManufacturer(dv.getHw().getManufacturer());
                            supportRim.setPlatformModel(dv.getHw().getProductName());
                            supportRim.setFileName(String.format("%s_[%s].rimel", defaultClientName,
                                    supportRim.getHexDecHash().substring(
                                            supportRim.getHexDecHash().length() - NUM_OF_VARIABLES)));
                        }
                        supportRim.setDeviceName(dv.getNw().getHostname());
                        this.referenceManifestRepository.save(supportRim);
                    } else if (supportRim.isArchived()) {
                        /*
                        This block accounts for RIMs that may have been soft-deleted (archived)
                        in an older version of the ACA.
                         */
                        List<ReferenceManifest> rims = referenceManifestRepository.findByArchiveFlag(false);
                        for (ReferenceManifest rim : rims) {
                            if (rim.isSupport() &&
                                    rim.getTagId().equals(supportRim.getTagId()) &&
                                    rim.getCreateTime().after(supportRim.getCreateTime())) {
                                supportRim.setDeviceName(null);
                                supportRim = (SupportReferenceManifest) rim;
                                supportRim.setDeviceName(dv.getNw().getHostname());
                            }
                        }
                        if (supportRim.isArchived()) {
                            throw new Exception("Unable to locate an unarchived support RIM.");
                        } else {
                            this.referenceManifestRepository.save(supportRim);
                        }
                    } else {
                        supportRim.setDeviceName(dv.getNw().getHostname());
                        this.referenceManifestRepository.save(supportRim);
                    }
                } catch (IOException ioEx) {
                    log.error(ioEx);
                } catch (Exception ex) {
                    log.error(String.format("Failed to load support rim: %s", ex.getMessage()));
                }
            }
        } else {
            log.warn(String.format("%s did not send support RIM file...",
                    dv.getNw().getHostname()));
        }

        //update Support RIMs and Base RIMs.
        for (ByteString swidFile : dv.getSwidfileList()) {
            baseRim = (BaseReferenceManifest) referenceManifestRepository
                    .findByBase64Hash(Base64.getEncoder().encodeToString(messageDigest.digest(
                            swidFile.toByteArray())));
            if (baseRim != null) {
                // get file name to use
                for (SwidResource swid : baseRim.getFileResources()) {
                    matcher = pattern.matcher(swid.getName());
                    if (matcher.matches()) {
                        //found the file name
                        int dotIndex = swid.getName().lastIndexOf(".");
                        fileName = swid.getName().substring(0, dotIndex);
                        baseRim.setFileName(String.format("%s.swidtag",
                                fileName));
                    }

                    // now update support rim
                    SupportReferenceManifest dbSupport =
                            (SupportReferenceManifest) referenceManifestRepository
                                    .findByHexDecHashAndRimType(swid.getHashValue(),
                                            ReferenceManifest.SUPPORT_RIM);
                    if (dbSupport != null) {
                        dbSupport.setFileName(swid.getName());
                        dbSupport.setSwidTagVersion(baseRim.getSwidTagVersion());
                        dbSupport.setTagId(baseRim.getTagId());
                        dbSupport.setSwidTagVersion(baseRim.getSwidTagVersion());
                        dbSupport.setSwidVersion(baseRim.getSwidVersion());
                        dbSupport.setSwidPatch(baseRim.isSwidPatch());
                        dbSupport.setSwidSupplemental(baseRim.isSwidSupplemental());
                        baseRim.setAssociatedRim(dbSupport.getId());
                        dbSupport.setUpdated(true);
                        dbSupport.setAssociatedRim(baseRim.getId());
                        this.referenceManifestRepository.save(dbSupport);
                    }
                }
                this.referenceManifestRepository.save(baseRim);
            }
        }

        generateDigestRecords(hw.getManufacturer(), hw.getProductName());

        if (dv.hasLivelog()) {
            log.info("Device sent bios measurement log...");
            fileName = String.format("%s.measurement",
                    dv.getNw().getHostname());
            try {
                EventLogMeasurements deviceLiveLog = new EventLogMeasurements(fileName,
                        dv.getLivelog().toByteArray());
                // find previous version.
                integrityMeasurements = referenceManifestRepository
                        .byMeasurementDeviceName(dv.getNw().getHostname());

                if (integrityMeasurements != null) {
                    // Find previous log and delete it
                    referenceManifestRepository.delete(integrityMeasurements);
                }

                List<BaseReferenceManifest> baseRims = referenceManifestRepository
                        .getBaseByManufacturerModel(dv.getHw().getManufacturer(),
                                dv.getHw().getProductName());
                integrityMeasurements = deviceLiveLog;
                integrityMeasurements.setPlatformManufacturer(dv.getHw().getManufacturer());
                integrityMeasurements.setPlatformModel(dv.getHw().getProductName());
                if (tagId != null && !tagId.trim().isEmpty()) {
                    integrityMeasurements.setTagId(tagId);
                }
                integrityMeasurements.setDeviceName(dv.getNw().getHostname());
                integrityMeasurements.archive();

                this.referenceManifestRepository.save(integrityMeasurements);

                for (BaseReferenceManifest bRim : baseRims) {
                    if (bRim != null) {
                        // pull the base versions of the swidtag and rimel and set the
                        // event log hash for use during provision
                        SupportReferenceManifest sBaseRim = referenceManifestRepository
                                .getSupportRimEntityById(bRim.getAssociatedRim());
                        bRim.setEventLogHash(deviceLiveLog.getHexDecHash());
                        sBaseRim.setEventLogHash(deviceLiveLog.getHexDecHash());
                        referenceManifestRepository.save(bRim);
                        referenceManifestRepository.save(sBaseRim);
                    }
                }
            } catch (IOException ioEx) {
                log.error(ioEx);
            }
        } else {
            log.warn(String.format("%s did not send bios measurement log...",
                    dv.getNw().getHostname()));
        }

        // Get TPM info, currently unimplemented
        TPMInfo tpmInfo = new TPMInfo(DeviceInfoEnums.NOT_SPECIFIED,
                (short) 0,
                (short) 0,
                (short) 0,
                (short) 0,
                pcrValues.getBytes(StandardCharsets.UTF_8),
                null, null);

        // Create final report
        DeviceInfoReport dvReport = new DeviceInfoReport(nw, os, fw, hw, tpmInfo,
                claim.getClientVersion());
        dvReport.setPaccorOutputString(claim.getPaccorOutput());

        return dvReport;
    }

    private boolean generateDigestRecords(final String manufacturer, final String model) {
        List<ReferenceDigestValue> rdValues = new LinkedList<>();
        SupportReferenceManifest baseSupportRim = null;
        List<SupportReferenceManifest> supplementalRims = new ArrayList<>();
        List<SupportReferenceManifest> patchRims = new ArrayList<>();
        List<SupportReferenceManifest> dbSupportRims = this.referenceManifestRepository
                .getSupportByManufacturerModel(manufacturer, model);
        List<ReferenceDigestValue> expectedValues = referenceDigestValueRepository
                .findByManufacturerAndModel(manufacturer, model);

        Map<String, ReferenceDigestValue> digestValueMap = new HashMap<>();
        expectedValues.stream().forEach((rdv) -> {
            digestValueMap.put(rdv.getDigestValue(), rdv);
        });

        for (SupportReferenceManifest dbSupport : dbSupportRims) {
            if (dbSupport.isSwidPatch()) {
                patchRims.add(dbSupport);
            } else if (dbSupport.isSwidSupplemental()) {
                supplementalRims.add(dbSupport);
            } else {
                // we have a base support rim (verify this is getting set)
                baseSupportRim = dbSupport;
            }
        }

        if (baseSupportRim != null
                && referenceDigestValueRepository.findBySupportRimHash(baseSupportRim.getHexDecHash())
                .isEmpty()) {
            try {
                TCGEventLog eventLog = new TCGEventLog(baseSupportRim.getRimBytes());
                ReferenceDigestValue rdv;
                for (TpmPcrEvent tpe : eventLog.getEventList()) {
                    rdv = new ReferenceDigestValue(baseSupportRim.getAssociatedRim(),
                            baseSupportRim.getId(), manufacturer, model, tpe.getPcrIndex(),
                            tpe.getEventDigestStr(), baseSupportRim.getHexDecHash(),
                            tpe.getEventTypeStr(),
                            false, false, true, tpe.getEventContent());
                    rdValues.add(rdv);
                }

                // since I have the base already I don't have to care about the backward
                // linkage
                for (SupportReferenceManifest supplemental : supplementalRims) {
                    eventLog = new TCGEventLog(supplemental.getRimBytes());
                    for (TpmPcrEvent tpe : eventLog.getEventList()) {
                        // all RDVs will have the same base rim
                        rdv = new ReferenceDigestValue(baseSupportRim.getAssociatedRim(),
                                supplemental.getId(), manufacturer, model, tpe.getPcrIndex(),
                                tpe.getEventDigestStr(), baseSupportRim.getHexDecHash(),
                                tpe.getEventTypeStr(),
                                false, false, true, tpe.getEventContent());
                        rdValues.add(rdv);
                    }
                }

                // Save all supplemental values
                ReferenceDigestValue tempRdv;
                for (ReferenceDigestValue subRdv : rdValues) {
                    // check if the value already exists
                    if (digestValueMap.containsKey(subRdv.getDigestValue())) {
                        tempRdv = digestValueMap.get(subRdv.getDigestValue());
                        if (tempRdv.getPcrIndex() != subRdv.getPcrIndex()
                                && !tempRdv.getEventType().equals(subRdv.getEventType())) {
                            referenceDigestValueRepository.save(subRdv);
                        } else {
                            // will this be a problem down the line?
                            referenceDigestValueRepository.save(subRdv);
                        }
                    } else {
                        referenceDigestValueRepository.save(subRdv);
                    }
                    digestValueMap.put(subRdv.getDigestValue(), subRdv);
                }

                // if a patch value doesn't exist, error?
                ReferenceDigestValue dbRdv;
                String patchedValue;
                for (SupportReferenceManifest patch : patchRims) {
                    eventLog = new TCGEventLog(patch.getRimBytes());
                    for (TpmPcrEvent tpe : eventLog.getEventList()) {
                        patchedValue = tpe.getEventDigestStr();
                        dbRdv = digestValueMap.get(patchedValue);

                        if (dbRdv == null) {
                            log.error(String.format("Patching value does not exist (%s)",
                                    patchedValue));
                        } else {
                            // WIP - Until we get patch examples
                            dbRdv.setPatched(true);
                        }
                    }
                }
            } catch (CertificateException | NoSuchAlgorithmException | IOException ex) {
                log.error(ex);
            }
        }

        return true;
    }

    private void savePlatformComponents(final Certificate certificate) {
        PlatformCredential platformCredential;
        if (certificate instanceof PlatformCredential) {
            platformCredential = (PlatformCredential) certificate;
            ComponentResult componentResult;
            for (ComponentIdentifier componentIdentifier : platformCredential
                    .getComponentIdentifiers()) {

                componentResult = new ComponentResult(platformCredential.getPlatformSerial(),
                        platformCredential.getSerialNumber().toString(),
                        platformCredential.getPlatformChainType(),
                        componentIdentifier);
                componentResult.setFailedValidation(false);
                componentResult.setDelta(!platformCredential.isPlatformBase());
                componentResultRepository.save(componentResult);
            }
        }
    }

    private int handleDeviceComponents(final String hostName, final String paccorString) {
        int deviceComponents = 0;
        Map<Integer, ComponentInfo> componentInfoMap = new HashMap<>();
        try {
            List<ComponentInfo> componentInfos = SupplyChainCredentialValidator
                    .getComponentInfoFromPaccorOutput(hostName, paccorString);

            // check the DB for like component infos
            List<ComponentInfo> dbComponentInfos = this.componentInfoRepository.findByDeviceName(hostName);
            dbComponentInfos.stream().forEach((infos) -> {
                componentInfoMap.put(infos.hashCode(), infos);
            });

            for (ComponentInfo componentInfo : dbComponentInfos) {
                if (componentInfoMap.containsKey(componentInfo.hashCode())) {
                    componentInfos.remove(componentInfo);
                }
            }

            for (ComponentInfo componentInfo : componentInfos) {
                this.componentInfoRepository.save(componentInfo);
            }
        } catch (IOException ioEx) {
            log.warn("Error parsing paccor string");
        }

        return deviceComponents;
    }
}<|MERGE_RESOLUTION|>--- conflicted
+++ resolved
@@ -425,19 +425,11 @@
         if (dv.getLogfileCount() > 0) {
             for (ByteString logFile : dv.getLogfileList()) {
                 try {
-<<<<<<< HEAD
-                    support =
-                            (SupportReferenceManifest) referenceManifestRepository.findByHexDecHashAndRimType(
-                                    Hex.encodeHexString(messageDigest.digest(logFile.toByteArray())),
-                                    ReferenceManifest.SUPPORT_RIM);
-                    if (support == null) {
-=======
                     supportRim =
                             (SupportReferenceManifest) referenceManifestRepository.findByHexDecHashAndRimType(
                                     Hex.encodeHexString(messageDigest.digest(logFile.toByteArray())),
                                     ReferenceManifest.SUPPORT_RIM);
                     if (supportRim == null) {
->>>>>>> d0faa39a
                         /*
                         Either the logFile does not have a corresponding support RIM in the backend
                         or it was deleted. The support RIM for a replacement base RIM is handled
