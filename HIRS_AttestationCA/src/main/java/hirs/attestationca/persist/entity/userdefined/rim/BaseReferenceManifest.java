--- conflicted
+++ resolved
@@ -166,24 +166,6 @@
      */
     private void parseSoftwareMeta(final Element softwareMeta) {
         if (softwareMeta != null) {
-<<<<<<< HEAD
-            this.colloquialVersion = softwareMeta.getAttribute(SwidTagConstants._COLLOQUIAL_VERSION_STR);
-            this.product = softwareMeta.getAttribute(SwidTagConstants._PRODUCT_STR);
-            this.revision = softwareMeta.getAttribute(SwidTagConstants._REVISION_STR);
-            this.edition = softwareMeta.getAttribute(SwidTagConstants._EDITION_STR);
-            this.rimLinkHash = softwareMeta.getAttribute(SwidTagConstants._RIM_LINK_HASH_STR);
-            this.bindingSpec = softwareMeta.getAttribute(SwidTagConstants._BINDING_SPEC_STR);
-            this.bindingSpecVersion = softwareMeta.getAttribute(SwidTagConstants._BINDING_SPEC_VERSION_STR);
-            this.setPlatformManufacturerId(
-                    softwareMeta.getAttribute(SwidTagConstants._PLATFORM_MANUFACTURER_ID_STR));
-            this.setPlatformManufacturer(
-                    softwareMeta.getAttribute(SwidTagConstants._PLATFORM_MANUFACTURER_STR));
-            this.setPlatformModel(softwareMeta.getAttribute(SwidTagConstants._PLATFORM_MODEL_STR));
-            this.platformVersion = softwareMeta.getAttribute(SwidTagConstants._PLATFORM_VERSION_STR);
-            this.payloadType = softwareMeta.getAttribute(SwidTagConstants._PAYLOAD_TYPE_STR);
-            this.pcURIGlobal = softwareMeta.getAttribute(SwidTagConstants._PC_URI_GLOBAL_STR);
-            this.pcURILocal = softwareMeta.getAttribute(SwidTagConstants._PC_URI_LOCAL_STR);
-=======
             this.colloquialVersion = softwareMeta.getAttribute(SwidTagConstants.COLLOQUIAL_VERSION_STR);
             this.product = softwareMeta.getAttribute(SwidTagConstants.PRODUCT_STR);
             this.revision = softwareMeta.getAttribute(SwidTagConstants.REVISION_STR);
@@ -200,7 +182,6 @@
             this.payloadType = softwareMeta.getAttribute(SwidTagConstants.PAYLOAD_TYPE_STR);
             this.pcURIGlobal = softwareMeta.getAttribute(SwidTagConstants.PC_URI_GLOBAL_STR);
             this.pcURILocal = softwareMeta.getAttribute(SwidTagConstants.PC_URI_LOCAL_STR);
->>>>>>> 0f2a5864
         } else {
             log.warn("SoftwareMeta Tag not found.");
         }
@@ -242,12 +223,9 @@
      * This method validates the .swidtag file at the given filepath against the
      * schema. A successful validation results in the output of the tag's name
      * and tagId attributes, otherwise a generic error message is printed.
-<<<<<<< HEAD
      *
      * @param rimBytes byte array representation of the RIM
      * @return an element
-=======
->>>>>>> 0f2a5864
      */
     private Element getDirectoryTag(final byte[] rimBytes) {
         if (rimBytes == null || rimBytes.length == 0) {
@@ -270,7 +248,7 @@
         try {
             document = unmarshallSwidTag(byteArrayInputStream);
         } catch (UnmarshalException e) {
-            log.error("Error while parsing Directory tag: " + e.getMessage());
+            log.error("Error while parsing Directory tag: {}", e.getMessage());
         }
         if (document != null) {
             Element softwareIdentity =
@@ -302,10 +280,7 @@
      * This method iterates over the list of File elements under the directory.
      *
      * @param rimBytes the bytes to find the files
-<<<<<<< HEAD
      * @return a list of swid resources
-=======
->>>>>>> 0f2a5864
      */
     public List<SwidResource> getFileResources(final byte[] rimBytes) {
         Element directoryTag = getDirectoryTag(rimBytes);
@@ -402,57 +377,11 @@
         return document;
     }
 
-<<<<<<< HEAD
     /**
      * Creates a string representation of the Base Reference Manifest object.
      *
      * @return a string representation of the Base Reference Manifest object.
      */
-=======
-    @Override
-    public boolean equals(Object o) {
-        if (this == o) {
-            return true;
-        }
-        if (o == null || getClass() != o.getClass()) {
-            return false;
-        }
-        if (!super.equals(o)) {
-            return false;
-        }
-        BaseReferenceManifest that = (BaseReferenceManifest) o;
-        return swidCorpus == that.swidCorpus && Objects.equals(swidName, that.swidName)
-                && Objects.equals(colloquialVersion, that.colloquialVersion)
-                && Objects.equals(product, that.product)
-                && Objects.equals(revision, that.revision)
-                && Objects.equals(edition, that.edition)
-                && Objects.equals(rimLinkHash, that.rimLinkHash)
-                && Objects.equals(bindingSpec, that.bindingSpec)
-                && Objects.equals(bindingSpecVersion, that.bindingSpecVersion)
-                && Objects.equals(platformVersion, that.platformVersion)
-                && Objects.equals(payloadType, that.payloadType)
-                && Objects.equals(pcURIGlobal, that.pcURIGlobal)
-                && Objects.equals(pcURILocal, that.pcURILocal)
-                && Objects.equals(entityName, that.entityName)
-                && Objects.equals(entityRegId, that.entityRegId)
-                && Objects.equals(entityRole, that.entityRole)
-                && Objects.equals(entityThumbprint, that.entityThumbprint)
-                && Objects.equals(linkHref, that.linkHref)
-                && Objects.equals(linkRel, that.linkRel);
-    }
-
-    @Override
-    public int hashCode() {
-        return Objects.hash(super.hashCode(), swidName,
-                swidCorpus, colloquialVersion, product,
-                revision, edition, rimLinkHash, bindingSpec,
-                bindingSpecVersion, platformVersion,
-                payloadType, pcURIGlobal, pcURILocal,
-                entityName, entityRegId, entityRole,
-                entityThumbprint, linkHref, linkRel);
-    }
-
->>>>>>> 0f2a5864
     @Override
     public String toString() {
         return String.format("ReferenceManifest{swidName=%s,"
