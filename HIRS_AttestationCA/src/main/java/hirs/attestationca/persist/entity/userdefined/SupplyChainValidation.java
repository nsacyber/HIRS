package hirs.attestationca.persist.entity.userdefined;

import com.google.common.base.Preconditions;
import hirs.attestationca.persist.entity.ArchivableEntity;
import hirs.attestationca.persist.enums.AppraisalStatus;
import jakarta.persistence.Column;
import jakarta.persistence.Entity;
import jakarta.persistence.EnumType;
import jakarta.persistence.Enumerated;
import jakarta.persistence.FetchType;
import jakarta.persistence.JoinColumn;
import jakarta.persistence.JoinTable;
import jakarta.persistence.ManyToMany;
import lombok.AccessLevel;
import lombok.Getter;

import java.util.ArrayList;
import java.util.Collections;
import java.util.List;

/**
 * Stores results of a single element of the supply chain validation process.
 */
@Getter
@Entity
public class SupplyChainValidation extends ArchivableEntity {
    @Column
<<<<<<< HEAD
    @Enumerated(EnumType.STRING)
    private final ValidationType validationType;

    @Column
    @Enumerated(EnumType.STRING)
=======
    @Enumerated(EnumType.ORDINAL)
    private final ValidationType validationType;

    @Column
    @Enumerated(EnumType.ORDINAL)
>>>>>>> 0460f4e9
    private final AppraisalStatus.Status validationResult;

    @Getter(AccessLevel.NONE)
    @ManyToMany(fetch = FetchType.EAGER)
    @JoinTable(name = "CertificatesUsedToValidate",
            joinColumns = {@JoinColumn(name = "validation_id", nullable = false)})
    private final List<Certificate> certificatesUsed;

    @Column(length = RESULT_MESSAGE_LENGTH)
    private final String message;

    @Column
    private String rimId;

    /**
     * Default constructor necessary for Hibernate.
     */
    public SupplyChainValidation() {
        this.validationType = null;
        this.validationResult = AppraisalStatus.Status.ERROR;
        this.certificatesUsed = Collections.emptyList();
        this.message = null;
        this.rimId = "";
    }

    /**
     * Construct a new SupplyChainValidation instance.
     *
     * @param validationType   the type of validation this instance will represent; not null
     * @param validationResult whether the validation was successful or not
     * @param certificatesUsed certificates used, if any, in the validation process; not null
     * @param message          a related information or error message; may be null
     */
    public SupplyChainValidation(final ValidationType validationType,
                                 final AppraisalStatus.Status validationResult,
                                 final List<ArchivableEntity> certificatesUsed,
                                 final String message) {
        Preconditions.checkArgument(
                validationType != null,
                "Cannot construct a SupplyChainValidation with a null ValidationType"
        );

        Preconditions.checkArgument(
                certificatesUsed != null,
                "Cannot construct a SupplyChainValidation with a null certificatesUsed"
        );

        this.validationType = validationType;
        this.validationResult = validationResult;
        this.certificatesUsed = new ArrayList<>();
        this.rimId = "";
        for (ArchivableEntity ae : certificatesUsed) {
            if (ae instanceof ReferenceManifest rm) {
                this.rimId = rm.getId().toString();
                break;
            } else if (ae instanceof Certificate) {
                this.certificatesUsed.add((Certificate) ae);
            }
        }

        this.message = message;
    }

    /**
     * @return certificates used in the process of performing the validation; may be empty
     */
    public List<Certificate> getCertificatesUsed() {
        return Collections.unmodifiableList(certificatesUsed);
    }

    /**
     * Used to indicate which type of validation a result is related to.
     */
    public enum ValidationType {
        /**
         * Validation of an endorsement credential.
         */
        ENDORSEMENT_CREDENTIAL,

        /**
         * Validation of a platform credential and also delta platform credentials from spec 1.1.
         */
        PLATFORM_CREDENTIAL,

        /**
         * Validation of a platform credential's attributes.
         */
        PLATFORM_CREDENTIAL_ATTRIBUTES,

        /**
         * Validation of the device firmware.
         */
        FIRMWARE
    }
}<|MERGE_RESOLUTION|>--- conflicted
+++ resolved
@@ -25,19 +25,11 @@
 @Entity
 public class SupplyChainValidation extends ArchivableEntity {
     @Column
-<<<<<<< HEAD
-    @Enumerated(EnumType.STRING)
-    private final ValidationType validationType;
-
-    @Column
-    @Enumerated(EnumType.STRING)
-=======
     @Enumerated(EnumType.ORDINAL)
     private final ValidationType validationType;
 
     @Column
     @Enumerated(EnumType.ORDINAL)
->>>>>>> 0460f4e9
     private final AppraisalStatus.Status validationResult;
 
     @Getter(AccessLevel.NONE)
