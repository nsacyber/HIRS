package hirs.attestationca;

import com.google.protobuf.ByteString;
import com.google.protobuf.InvalidProtocolBufferException;
import hirs.attestationca.configuration.provisionerTpm2.ProvisionerTpm2;
import hirs.attestationca.exceptions.CertificateProcessingException;
import hirs.attestationca.exceptions.IdentityProcessingException;
import hirs.attestationca.exceptions.UnexpectedServerException;
import hirs.attestationca.service.SupplyChainValidationService;
import hirs.data.persist.AppraisalStatus;
import hirs.data.persist.BaseReferenceManifest;
import hirs.data.persist.EventLogMeasurements;
import hirs.data.persist.Device;
import hirs.data.persist.DeviceInfoReport;
import hirs.data.persist.ReferenceManifest;
import hirs.data.persist.SupportReferenceManifest;
import hirs.data.persist.SwidResource;
import hirs.data.persist.info.FirmwareInfo;
import hirs.data.persist.info.HardwareInfo;
import hirs.data.persist.info.NetworkInfo;
import hirs.data.persist.info.OSInfo;
import hirs.data.persist.SupplyChainValidationSummary;
import hirs.data.persist.info.TPMInfo;
import hirs.data.persist.certificate.Certificate;
import hirs.data.persist.certificate.EndorsementCredential;
import hirs.data.persist.certificate.IssuedAttestationCertificate;
import hirs.data.persist.certificate.PlatformCredential;
import hirs.data.service.DeviceRegister;
import hirs.persist.CertificateManager;
import hirs.persist.ReferenceManifestManager;
import hirs.persist.DBManager;
import hirs.persist.DeviceManager;
import hirs.persist.TPM2ProvisionerState;
import hirs.structs.converters.SimpleStructBuilder;
import hirs.structs.converters.StructConverter;
import hirs.structs.elements.aca.IdentityRequestEnvelope;
import hirs.structs.elements.aca.IdentityResponseEnvelope;
import hirs.structs.elements.aca.SymmetricAttestation;
import hirs.structs.elements.tpm.EncryptionScheme;
import hirs.structs.elements.tpm.IdentityProof;
import hirs.structs.elements.tpm.IdentityRequest;
import hirs.structs.elements.tpm.SymmetricKey;
import hirs.structs.elements.tpm.SymmetricKeyParams;
import hirs.utils.HexUtils;
import org.apache.commons.codec.binary.Hex;
import org.apache.commons.lang3.ArrayUtils;
import org.apache.logging.log4j.LogManager;
import org.apache.logging.log4j.Logger;
import org.bouncycastle.asn1.x500.X500Name;
import org.bouncycastle.asn1.x509.Extension;
import org.bouncycastle.asn1.x509.SubjectPublicKeyInfo;
import org.bouncycastle.cert.X509CertificateHolder;
import org.bouncycastle.cert.X509v3CertificateBuilder;
import org.bouncycastle.cert.jcajce.JcaX509CertificateConverter;
import org.bouncycastle.operator.ContentSigner;
import org.bouncycastle.operator.OperatorCreationException;
import org.bouncycastle.operator.jcajce.JcaContentSignerBuilder;
import org.springframework.util.SerializationUtils;

import javax.crypto.BadPaddingException;
import javax.crypto.Cipher;
import javax.crypto.IllegalBlockSizeException;
import javax.crypto.Mac;
import javax.crypto.NoSuchPaddingException;
import javax.crypto.spec.IvParameterSpec;
import javax.crypto.spec.OAEPParameterSpec;
import javax.crypto.spec.PSource;
import javax.crypto.spec.SecretKeySpec;
import java.io.IOException;
import java.io.UnsupportedEncodingException;
import java.math.BigInteger;
import java.net.InetAddress;
import java.net.UnknownHostException;
import java.nio.ByteBuffer;
import java.security.InvalidAlgorithmParameterException;
import java.security.InvalidKeyException;
import java.security.KeyFactory;
import java.security.MessageDigest;
import java.security.NoSuchAlgorithmException;
import java.security.PrivateKey;
import java.security.PublicKey;
import java.security.SecureRandom;
import java.security.cert.CertificateEncodingException;
import java.security.cert.CertificateException;
import java.security.cert.X509Certificate;
import java.security.interfaces.RSAPublicKey;
import java.security.spec.InvalidKeySpecException;
import java.security.spec.MGF1ParameterSpec;
import java.security.spec.RSAPublicKeySpec;
import java.util.Arrays;
import java.util.Calendar;
import java.util.Date;
import java.util.HashSet;
import java.util.Set;
import java.util.regex.Matcher;
import java.util.regex.Pattern;

/**
 * Provides base implementation of common tasks of an ACA that are required for attestation of an
 * Identity Request.
 */
public abstract class AbstractAttestationCertificateAuthority
                                                    implements AttestationCertificateAuthority {

    /**
     * Logger instance for for subclass instances.
     */
    protected static final Logger LOG = LogManager.getLogger(AttestationCertificateAuthority.class);

    /**
     * Defines the well known exponent. https://en.wikipedia.org/wiki/65537_(number)#Applications
     */
    private static final BigInteger EXPONENT = new BigInteger("010001",
            AttestationCertificateAuthority.DEFAULT_IV_SIZE);
    private static final String CATALINA_HOME = System.getProperty("catalina.base");
    private static final String TOMCAT_UPLOAD_DIRECTORY
            = "/webapps/HIRS_AttestationCA/upload/";
    private static final String PCR_UPLOAD_FOLDER
            = CATALINA_HOME + TOMCAT_UPLOAD_DIRECTORY;

    /**
     * Number of bytes to include in the TPM2.0 nonce.
     */
    public static final int NONCE_LENGTH = 20;

    private static final int SEED_LENGTH = 32;
    private static final int MAX_SECRET_LENGTH = 32;
    private static final int RSA_MODULUS_LENGTH = 256;
    private static final int AES_KEY_LENGTH_BYTES = 16;
    private static final int HMAC_KEY_LENGTH_BYTES = 32;
    private static final int HMAC_SIZE_LENGTH_BYTES = 2;
    private static final int TPM2_CREDENTIAL_BLOB_SIZE = 392;

    // Constants used to parse out the ak name from the ak public data. Used in generateAkName
    private static final String AK_NAME_PREFIX = "000b";
    private static final String AK_NAME_HASH_PREFIX =
            "0001000b00050072000000100014000b0800000000000100";
    private static final String TPM_SIGNATURE_ALG = "sha";

    private static final int MAC_BYTES = 6;

    /**
     * Container wired ACA private key.
     */
    private final PrivateKey privateKey;

    /**
     * Container wired ACA certificate.
     */
    private final X509Certificate acaCertificate;

    /**
     * Container wired {@link StructConverter} to be used in serialization / deserialization of TPM
     * data structures.
     */
    private final StructConverter structConverter;

    /**
     * A handle to the service used to validate the supply chain.
     */
    private final SupplyChainValidationService supplyChainValidationService;

    /**
     * Container wired application configuration property identifying the number of days that
     * certificates issued by this ACA are valid for.
     */
    private final Integer validDays;

    private final CertificateManager certificateManager;
    private final ReferenceManifestManager referenceManifestManager;
    private final DeviceRegister deviceRegister;
    private final DeviceManager deviceManager;
    private final DBManager<TPM2ProvisionerState> tpm2ProvisionerStateDBManager;
    private String tpmQuoteHash = "";
    private String tpmQuoteSignature = "";
    private String pcrValues;

    /**
     * Constructor.
     * @param supplyChainValidationService the supply chain service
     * @param privateKey the ACA private key
     * @param acaCertificate the ACA certificate
     * @param structConverter the struct converter
     * @param certificateManager the certificate manager
     * @param referenceManifestManager the Reference Manifest manager
     * @param deviceRegister the device register
     * @param validDays the number of days issued certs are valid
     * @param deviceManager the device manager
     * @param tpm2ProvisionerStateDBManager the DBManager for persisting provisioner state
     */
    @SuppressWarnings("checkstyle:parameternumber")
    public AbstractAttestationCertificateAuthority(
            final SupplyChainValidationService supplyChainValidationService,
            final PrivateKey privateKey, final X509Certificate acaCertificate,
            final StructConverter structConverter,
            final CertificateManager certificateManager,
            final ReferenceManifestManager referenceManifestManager,
            final DeviceRegister deviceRegister, final int validDays,
            final DeviceManager deviceManager,
            final DBManager<TPM2ProvisionerState> tpm2ProvisionerStateDBManager) {
        this.supplyChainValidationService = supplyChainValidationService;
        this.privateKey = privateKey;
        this.acaCertificate = acaCertificate;
        this.structConverter = structConverter;
        this.certificateManager = certificateManager;
        this.referenceManifestManager = referenceManifestManager;
        this.deviceRegister = deviceRegister;
        this.validDays = validDays;
        this.deviceManager = deviceManager;
        this.tpm2ProvisionerStateDBManager = tpm2ProvisionerStateDBManager;
    }

    /**
     * Basic implementation of the ACA processIdentityRequest method.
     *
     * @param identityRequest cannot be null
     * @return an identity response for the specified request
     */
    @Override
    public byte[] processIdentityRequest(final byte[] identityRequest) {
        if (ArrayUtils.isEmpty(identityRequest)) {
            throw new IllegalArgumentException("The IdentityRequest sent by the client"
                    + " cannot be null or empty.");
        }

        LOG.debug("received request to process identity request");

        // translate the bytes into the challenge
        IdentityRequestEnvelope challenge =
                structConverter.convert(identityRequest, IdentityRequestEnvelope.class);

        byte[] identityProof = unwrapIdentityRequest(challenge.getRequest());
        // the decrypted symmetric blob should be in the format of an IdentityProof. Use the
        // struct converter to generate it.
        IdentityProof proof = structConverter.convert(identityProof, IdentityProof.class);

        // convert the credential into an actual key.
        LOG.debug("assembling public endorsement key");
        PublicKey ekPublicKey = null;

        // attempt to find an endorsement credential to validate
        EndorsementCredential endorsementCredential = null;

        // first check the identity request for the endorsement credential
        byte[] ecBytesFromIdentityRequest = proof.getEndorsementCredential();
        if (ArrayUtils.isNotEmpty(ecBytesFromIdentityRequest)) {
            endorsementCredential = CredentialManagementHelper.storeEndorsementCredential(
                    this.certificateManager, ecBytesFromIdentityRequest
            );
            try {
                BigInteger publicKeyModulus = Certificate.getPublicKeyModulus(
                        endorsementCredential.getX509Certificate());
                if (publicKeyModulus != null) {
                    ekPublicKey = assemblePublicKey(publicKeyModulus.toByteArray());
                } else {
                    throw new IdentityProcessingException("TPM 1.2 Provisioning requires EK "
                            + "Credentials to be created with RSA");
                }
            } catch (IOException e) {
                LOG.error("Could not retrieve the public key modulus from the EK cert");
            }
        } else if (ArrayUtils.isNotEmpty(challenge.getEndorsementCredentialModulus())) {
            LOG.warn("EKC was not in the identity proof from the client. Checking for uploads.");
            // Check if the EC was uploaded
            ekPublicKey =
                    assemblePublicKey(new String(challenge.getEndorsementCredentialModulus()));
            endorsementCredential = getEndorsementCredential(ekPublicKey);
        } else {
            LOG.warn("Zero-length endorsement credential received in identity request.");
        }

        // get platform credential from the identity request
        HashSet<PlatformCredential> platformCredentials = new HashSet<>();
        byte[] pcBytesFromIdentityRequest = proof.getPlatformCredential();
        if (ArrayUtils.isNotEmpty(pcBytesFromIdentityRequest)) {
            platformCredentials.add(CredentialManagementHelper.storePlatformCredential(
                    this.certificateManager, pcBytesFromIdentityRequest
            ));
        } else if (endorsementCredential != null) {
            // if none in the identity request, look for uploaded platform credentials
            LOG.warn("PC was not in the identity proof from the client. Checking for uploads.");
            platformCredentials.addAll(getPlatformCredentials(endorsementCredential));
        } else {
            // if none in the identity request, look for uploaded platform credentials
            LOG.warn("Zero-length platform credential received in identity request.");
        }

        LOG.debug("Processing serialized device info report structure of length {}",
                challenge.getDeviceInfoReportLength());

        DeviceInfoReport deviceInfoReport = (DeviceInfoReport)
                SerializationUtils.deserialize(challenge.getDeviceInfoReport());

        if (deviceInfoReport == null) {
            LOG.error("Failed to deserialize Device Info Report");
            throw new IdentityProcessingException("Device Info Report failed to deserialize "
                    + "from Identity Request");
        }

        LOG.info("Processing Device Info Report");
        // store device and device info report.
        Device device = this.deviceRegister.saveOrUpdateDevice(deviceInfoReport);

        // perform supply chain validation. Note: It's possible that this should be done earlier
        // in this method.
        SupplyChainValidationSummary summary =
                supplyChainValidationService.validateSupplyChain(endorsementCredential,
                        platformCredentials, device);

        // update the validation result in the device
        device.setSupplyChainStatus(summary.getOverallValidationResult());
        deviceManager.updateDevice(device);
        // check if supply chain validation succeeded.
        // If it did not, do not provide the IdentityResponseEnvelope
        if (summary.getOverallValidationResult() == AppraisalStatus.Status.PASS) {
            IdentityResponseEnvelope identityResponse =
                generateIdentityResponseEnvelopeAndStoreIssuedCert(challenge,
                ekPublicKey, endorsementCredential, platformCredentials, device);

            return structConverter.convert(identityResponse);
        } else {
            LOG.error("Supply chain validation did not succeed. Result is: "
                    + summary.getOverallValidationResult());
            return new byte[]{};
        }
    }

    /**
     * Given a successful supply chain validation, generate an Identity Response envelope and
     * the issued certificate. The issued cert is stored in the database. The identity response
     * envelope is returned, and sent back to the client using the struct converter.
     * @param challenge the identity request envelope
     * @param ekPublicKey the EK public key
     * @param endorsementCredential the endorsement credential
     * @param platformCredentials the set of platform credentials
     * @param device the device associated
     * @return the identity response envelope
     */
    private IdentityResponseEnvelope generateIdentityResponseEnvelopeAndStoreIssuedCert(
            final IdentityRequestEnvelope challenge, final PublicKey ekPublicKey,
            final EndorsementCredential endorsementCredential,
            final Set<PlatformCredential> platformCredentials, final Device device) {
        // decrypt the asymmetric / symmetric blobs
        LOG.debug("unwrapping identity request");
        byte[] identityProof = unwrapIdentityRequest(challenge.getRequest());

        // the decrypted symmetric blob should be in the format of an IdentityProof. Use the
        // struct converter to generate it.
        IdentityProof proof = structConverter.convert(identityProof, IdentityProof.class);

        // generate a session key and convert to byte array
        LOG.debug("generating symmetric key for response");
        SymmetricKey sessionKey = generateSymmetricKey();

        // generate the asymmetric contents for the identity response
        LOG.debug("generating asymmetric contents for response");
        byte[] asymmetricContents = generateAsymmetricContents(proof, sessionKey, ekPublicKey);

        // generate the identity credential
        LOG.debug("generating credential from identity proof");
        // transform the public key struct into a public key
        PublicKey publicKey = assemblePublicKey(proof.getIdentityKey().getStorePubKey().getKey());
        X509Certificate credential = generateCredential(publicKey, endorsementCredential,
                platformCredentials, device.getDeviceInfo()
                        .getNetworkInfo()
                        .getIpAddress()
                        .getHostName());

        // generate the attestation using the credential and the key for this session
        LOG.debug("generating symmetric response");
        SymmetricAttestation attestation = generateAttestation(credential, sessionKey);

        // construct the response with the both the asymmetric contents and the CA attestation
        IdentityResponseEnvelope identityResponse =
                new SimpleStructBuilder<>(IdentityResponseEnvelope.class)
                        .set("asymmetricContents", asymmetricContents)
                        .set("symmetricAttestation", attestation).build();

        // save new attestation certificate
        byte[] derEncodedAttestationCertificate = getDerEncodedCertificate(credential);
        saveAttestationCertificate(derEncodedAttestationCertificate, endorsementCredential,
                platformCredentials, device);

        return identityResponse;
    }

    /**
     * Basic implementation of the ACA processIdentityClaimTpm2 method. Parses the claim,
     * stores the device info, performs supply chain validation, generates a nonce,
     * and wraps that nonce with the make credential process before returning it to the client.
     *            attCert.setPcrValues(pcrValues);

     * @param identityClaim the request to process, cannot be null
     * @return an identity claim response for the specified request containing a wrapped blob
     */
    @Override
    public byte[] processIdentityClaimTpm2(final byte[] identityClaim) {

        LOG.debug("Got identity claim");

        if (ArrayUtils.isEmpty(identityClaim)) {
            LOG.error("Identity claim empty throwing exception.");
            throw new IllegalArgumentException("The IdentityClaim sent by the client"
                    + " cannot be null or empty.");
        }

        // attempt to deserialize Protobuf IdentityClaim
        ProvisionerTpm2.IdentityClaim claim = parseIdentityClaim(identityClaim);

        // parse the EK Public key from the IdentityClaim once for use in supply chain validation
        // and later tpm20MakeCredential function
        RSAPublicKey ekPub = parsePublicKey(claim.getEkPublicArea().toByteArray());
        AppraisalStatus.Status validationResult = AppraisalStatus.Status.FAIL;
        try {
            validationResult = doSupplyChainValidation(claim, ekPub);
        } catch (Exception ex) {
            LOG.error(ex);
        }
        if (validationResult == AppraisalStatus.Status.PASS) {

            RSAPublicKey akPub = parsePublicKey(claim.getAkPublicArea().toByteArray());
            byte[] nonce = generateRandomBytes(NONCE_LENGTH);
            ByteString blobStr = tpm20MakeCredential(ekPub, akPub, nonce);

            String strNonce = HexUtils.byteArrayToHexString(nonce);
            LOG.info("Sending nonce: " + strNonce);
            LOG.info("Persisting claim of length: " + identityClaim.length);

            tpm2ProvisionerStateDBManager.save(new TPM2ProvisionerState(nonce, identityClaim));

            // Package response
            ProvisionerTpm2.IdentityClaimResponse response
                    = ProvisionerTpm2.IdentityClaimResponse.newBuilder()
                    .setCredentialBlob(blobStr).build();

            return response.toByteArray();
        } else {
            LOG.error("Supply chain validation did not succeed. Result is: "
                    + validationResult);
            return new byte[]{};
        }
    }

    /**
     * Performs supply chain validation.
     *
     * @param claim the identity claim
     * @param ekPub the public endorsement key
     * @return the {@link AppraisalStatus} of the supply chain validation
     */
    private AppraisalStatus.Status doSupplyChainValidation(
            final ProvisionerTpm2.IdentityClaim claim, final PublicKey ekPub) {
        // attempt to find an endorsement credential to validate
        EndorsementCredential endorsementCredential = parseEcFromIdentityClaim(claim, ekPub);

        // attempt to find platform credentials to validate
        Set<PlatformCredential> platformCredentials = parsePcsFromIdentityClaim(claim,
                endorsementCredential);

        // Parse and save device info
        Device device = processDeviceInfo(claim);

        // perform supply chain validation
        SupplyChainValidationSummary summary = supplyChainValidationService.validateSupplyChain(
                endorsementCredential, platformCredentials, device);
        device.setSummaryId(summary.getId().toString());
        // update the validation result in the device
        AppraisalStatus.Status validationResult = summary.getOverallValidationResult();
        device.setSupplyChainStatus(validationResult);
        deviceManager.updateDevice(device);
        return validationResult;
    }

    /**
     * Performs supply chain validation for just the quote under Firmware validation.
     * Performed after main supply chain validation and a certificate request.
     *
     * @param device associated device to validate.
     * @return the {@link AppraisalStatus} of the supply chain validation
     */
    private AppraisalStatus.Status doQuoteValidation(final Device device) {
        // perform supply chain validation
        SupplyChainValidationSummary scvs = supplyChainValidationService.validateQuote(
                device);
        AppraisalStatus.Status validationResult;

        // either validation wasn't enabled or device already failed
        if (scvs == null) {
            // this will just allow for the certificate to be saved.
            validationResult = AppraisalStatus.Status.PASS;
        } else {
            device.setSummaryId(scvs.getId().toString());
            // update the validation result in the device
            validationResult = scvs.getOverallValidationResult();
            device.setSupplyChainStatus(validationResult);
            deviceManager.updateDevice(device);
        }

        return validationResult;
    }

    /**
     * Basic implementation of the ACA processCertificateRequest method.
     * Parses the nonce, validates its correctness, generates the signed,
     * public attestation certificate, stores it, and returns it to the client.
     *
     * @param certificateRequest request containing nonce from earlier identity
     *                           claim handshake
     * @return a certificateResponse containing the signed certificate
     */
    @Override
    public byte[] processCertificateRequest(final byte[] certificateRequest) {
        LOG.info("Got certificate request");

        if (ArrayUtils.isEmpty(certificateRequest)) {
            throw new IllegalArgumentException("The CertificateRequest sent by the client"
                    + " cannot be null or empty.");
        }

        // attempt to deserialize Protobuf CertificateRequest
        ProvisionerTpm2.CertificateRequest request;
        try {
            request = ProvisionerTpm2.CertificateRequest.parseFrom(certificateRequest);
        } catch (InvalidProtocolBufferException ipbe) {
            throw new CertificateProcessingException(
                    "Could not deserialize Protobuf Certificate Request object.", ipbe);
        }

        // attempt to retrieve provisioner state based on nonce in request
        TPM2ProvisionerState tpm2ProvisionerState = getTpm2ProvisionerState(request);
        if (tpm2ProvisionerState != null) {
            // Reparse Identity Claim to gather necessary components
            byte[] identityClaim = tpm2ProvisionerState.getIdentityClaim();
            ProvisionerTpm2.IdentityClaim claim = parseIdentityClaim(identityClaim);

            // Get endorsement public key
            RSAPublicKey ekPub = parsePublicKey(claim.getEkPublicArea().toByteArray());

            // Get attestation public key
            RSAPublicKey akPub = parsePublicKey(claim.getAkPublicArea().toByteArray());

            // Get Endorsement Credential if it exists or was uploaded
            EndorsementCredential endorsementCredential = parseEcFromIdentityClaim(claim, ekPub);

            // Get Platform Credentials if they exist or were uploaded
            Set<PlatformCredential> platformCredentials = parsePcsFromIdentityClaim(claim,
                    endorsementCredential);

            // Get device name and device
            String deviceName = claim.getDv().getNw().getHostname();
            Device device = deviceManager.getDevice(deviceName);

            // Parse through the Provisioner supplied TPM Quote and pcr values
            // these fields are optional
            if (request.getQuote() != null && !request.getQuote().isEmpty()) {
                parseTPMQuote(request.getQuote().toStringUtf8());
                TPMInfo savedInfo = device.getDeviceInfo().getTPMInfo();
                TPMInfo tpmInfo = null;
                try {
                    tpmInfo = new TPMInfo(savedInfo.getTPMMake(),
                        savedInfo.getTPMVersionMajor(),
                        savedInfo.getTPMVersionMinor(),
                        savedInfo.getTPMVersionRevMajor(),
                        savedInfo.getTPMVersionRevMinor(),
                        savedInfo.getPcrValues(),
                        this.tpmQuoteHash.getBytes("UTF-8"),
                        this.tpmQuoteSignature.getBytes("UTF-8"));
                } catch (UnsupportedEncodingException e) {
                    LOG.error(e);
                }
                DeviceInfoReport dvReport = new DeviceInfoReport(
                        device.getDeviceInfo().getNetworkInfo(),
                        device.getDeviceInfo().getOSInfo(),
                        device.getDeviceInfo().getFirmwareInfo(),
                        device.getDeviceInfo().getHardwareInfo(), tpmInfo,
                        claim.getClientVersion());
                device = this.deviceRegister.saveOrUpdateDevice(dvReport);
            }

            AppraisalStatus.Status validationResult = doQuoteValidation(device);
            if (validationResult == AppraisalStatus.Status.PASS) {
                // Create signed, attestation certificate
                X509Certificate attestationCertificate = generateCredential(akPub,
                        endorsementCredential, platformCredentials, deviceName);
                byte[] derEncodedAttestationCertificate = getDerEncodedCertificate(
                        attestationCertificate);

                // We validated the nonce and made use of the identity claim so state can be deleted
                tpm2ProvisionerStateDBManager.delete(tpm2ProvisionerState);

                // Package the signed certificate into a response
                ByteString certificateBytes = ByteString.copyFrom(derEncodedAttestationCertificate);
                ProvisionerTpm2.CertificateResponse response = ProvisionerTpm2.CertificateResponse
                        .newBuilder().setCertificate(certificateBytes).build();

                saveAttestationCertificate(derEncodedAttestationCertificate, endorsementCredential,
                        platformCredentials, device);

                return response.toByteArray();
            } else {
                LOG.error("Supply chain validation did not succeed. "
                        + "Firmware Quote Validation failed. Result is: "
                        + validationResult);
                ProvisionerTpm2.CertificateResponse response = ProvisionerTpm2.CertificateResponse
                        .newBuilder().setCertificate(ByteString.EMPTY).build();
                return response.toByteArray();
            }
        } else {
            LOG.error("Could not process credential request. Invalid nonce provided: "
                    + request.getNonce().toString());
            throw new CertificateProcessingException("Invalid nonce given in request by client.");
        }
    }

    /**
     * This method takes the provided TPM Quote and splits it between the PCR
     * quote and the signature hash.
     * @param tpmQuote contains hash values for the quote and the signature
     */
    private boolean parseTPMQuote(final String tpmQuote) {
        boolean success = false;
        if (tpmQuote != null) {
            String[] lines = tpmQuote.split(":");
            if (lines[1].contains("signature")) {
                this.tpmQuoteHash = lines[1].replace("signature", "").trim();
            } else {
                this.tpmQuoteHash = lines[1].trim();
            }
            this.tpmQuoteSignature = lines[2].trim();
            success = true;
        }

        return success;
    }

    /**
     * This method splits all hashed pcr values into an array.
     * @param pcrValues contains the full list of 24 pcr values
     */
    private String[] parsePCRValues(final String pcrValues) {
        String[] pcrs = null;

        if (pcrValues != null) {
            int counter = 0;
            String[] lines = pcrValues.split("\\r?\\n");
            pcrs = new String[lines.length - 1];

            for (String line : lines) {
                if (!line.isEmpty()
                        && !line.contains(TPM_SIGNATURE_ALG)) {
                    LOG.error(line);
                    pcrs[counter++] = line.split(":")[1].trim();
                }
            }
        }

        return pcrs;
    }

    /**
     * Parse public key from public data segment generated by TPM 2.0.
     * @param publicArea the public area segment to parse
     * @return the RSA public key of the supplied public data
     */
    RSAPublicKey parsePublicKey(final byte[] publicArea) {
        int pubLen = publicArea.length;
        if (pubLen < RSA_MODULUS_LENGTH) {
            throw new IllegalArgumentException(
                    "EK or AK public data segment is not long enough");
        }
        // public data ends with 256 byte modulus
        byte[] modulus = HexUtils.subarray(publicArea,
                pubLen - RSA_MODULUS_LENGTH,
                pubLen - 1);
        return (RSAPublicKey) assemblePublicKey(modulus);
    }

    /**
     * Converts a protobuf DeviceInfo object to a HIRS Utils DeviceInfoReport object.
     * @param claim the protobuf serialized identity claim containing the device info
     * @return a HIRS Utils DeviceInfoReport representation of device info
     */
    @SuppressWarnings("methodlength")
    private DeviceInfoReport parseDeviceInfo(final ProvisionerTpm2.IdentityClaim claim) {
        ProvisionerTpm2.DeviceInfo dv = claim.getDv();

        // Get network info
        ProvisionerTpm2.NetworkInfo nwProto = dv.getNw();

        InetAddress ip = null;
        try {
            ip = InetAddress.getByName(nwProto.getIpAddress());
        } catch (UnknownHostException e) {
            LOG.error("Unable to parse IP address: ", e);
        }
        String[] macAddressParts = nwProto.getMacAddress().split(":");

        // convert mac hex string to byte values
        byte[] macAddressBytes = new byte[MAC_BYTES];
        Integer hex;
        if (macAddressParts.length == MAC_BYTES) {
            for (int i = 0; i < MAC_BYTES; i++) {
                hex = HexUtils.hexToInt(macAddressParts[i]);
                macAddressBytes[i] = hex.byteValue();
            }
        }
        NetworkInfo nw = new NetworkInfo(nwProto.getHostname(), ip, macAddressBytes);

        // Get firmware info
        ProvisionerTpm2.FirmwareInfo fwProto = dv.getFw();
        FirmwareInfo fw = new FirmwareInfo(fwProto.getBiosVendor(), fwProto.getBiosVersion(),
                fwProto.getBiosReleaseDate());

        // Get OS info
        ProvisionerTpm2.OsInfo osProto = dv.getOs();
        OSInfo os = new OSInfo(osProto.getOsName(), osProto.getOsVersion(), osProto.getOsArch(),
                osProto.getDistribution(), osProto.getDistributionRelease());

        // Get hardware info
        ProvisionerTpm2.HardwareInfo hwProto = dv.getHw();
        // Make sure chassis info has at least one chassis
        String firstChassisSerialNumber = DeviceInfoReport.NOT_SPECIFIED;
        if (hwProto.getChassisInfoCount() > 0) {
            firstChassisSerialNumber = hwProto.getChassisInfo(0).getSerialNumber();
        }
        // Make sure baseboard info has at least one baseboard
        String firstBaseboardSerialNumber = DeviceInfoReport.NOT_SPECIFIED;
        if (hwProto.getBaseboardInfoCount() > 0) {
            firstBaseboardSerialNumber = hwProto.getBaseboardInfo(0).getSerialNumber();
        }
        HardwareInfo hw = new HardwareInfo(hwProto.getManufacturer(), hwProto.getProductName(),
                hwProto.getProductVersion(), hwProto.getSystemSerialNumber(),
                firstChassisSerialNumber, firstBaseboardSerialNumber);

        if (dv.hasPcrslist()) {
            this.pcrValues = dv.getPcrslist().toStringUtf8();
        }

        // check for RIM Base and Support files, if they don't exists in the database, load them
        String clientName = String.format("%s_%s",
                dv.getHw().getManufacturer(),
                dv.getHw().getProductName());
        ReferenceManifest dbBaseRim = null;
        ReferenceManifest support;
        String tagId = "";
        String fileName = "";
        Pattern pattern = Pattern.compile("([^\\s]+(\\.(?i)(rimpcr|rimel|bin|log))$)");
        Matcher matcher;

        if (dv.getSwidfileCount() > 0) {
            for (ByteString swidFile : dv.getSwidfileList()) {
                try {
                    dbBaseRim = BaseReferenceManifest.select(referenceManifestManager)
                            .includeArchived()
                            .byHashCode(Arrays.hashCode(swidFile.toByteArray()))
                            .getRIM();

                    if (dbBaseRim == null) {
                        dbBaseRim = new BaseReferenceManifest(
                                String.format("%s.swidtag",
                                        clientName),
                                swidFile.toByteArray());

                        BaseReferenceManifest base = (BaseReferenceManifest) dbBaseRim;
                        for (SwidResource swid : base.parseResource()) {
                            matcher = pattern.matcher(swid.getName());
                            if (matcher.matches()) {
                                //found the file name
                                int dotIndex = swid.getName().lastIndexOf(".");
                                clientName = swid.getName().substring(0, dotIndex);
                                dbBaseRim = new BaseReferenceManifest(
                                        String.format("%s.swidtag",
                                                clientName),
                                        swidFile.toByteArray());
                                break;
                            }
                        }
                        this.referenceManifestManager.save(dbBaseRim);
                    } else {
                        LOG.info("Client provided Base RIM already loaded in database.");
                        dbBaseRim.restore();
                        dbBaseRim.resetCreateTime();
                        this.referenceManifestManager.update(dbBaseRim);
                    }

                    tagId = dbBaseRim.getTagId();
                } catch (IOException ioEx) {
                    LOG.error(ioEx);
                }
            }
        } else {
            LOG.warn("Device did not send swid tag file...");
        }

<<<<<<< HEAD
        if (dv.hasLogfile()) {
            try {
                support = SupportReferenceManifest.select(referenceManifestManager)
                        .includeArchived()
                        .byHashCode(Arrays.hashCode(dv.getLogfile().toByteArray()))
                        .getRIM();

                if (support == null) {
                    support = new SupportReferenceManifest(
                            String.format("%s.rimel",
                                    clientName),
                            dv.getLogfile().toByteArray());
                    support.setPlatformManufacturer(dv.getHw().getManufacturer());
                    support.setPlatformModel(dv.getHw().getProductName());
                    support.setTagId(tagId);
                    this.referenceManifestManager.save(support);
                } else {
                    LOG.info("Client provided Support RIM already loaded in database.");
                    if (dbBaseRim != null) {
                        support.setPlatformManufacturer(dbBaseRim.getPlatformManufacturer());
                        support.setPlatformModel(dbBaseRim.getPlatformModel());
                        support.setSwidTagVersion(dbBaseRim.getSwidTagVersion());
                        support.setAssociatedRim(dbBaseRim.getId());
                        support.setTagId(dbBaseRim.getTagId());
                    }
=======
        if (dv.getLogfileCount() > 0) {
            for (ByteString logFile : dv.getLogfileList()) {
                try {
                    support = SupportReferenceManifest.select(referenceManifestManager)
                            .includeArchived()
                            .byHashCode(Arrays.hashCode(logFile.toByteArray()))
                            .getRIM();

                    if (support == null) {
                        support = new SupportReferenceManifest(
                                String.format("%s.rimel",
                                        clientName),
                                logFile.toByteArray());
                        support.setPlatformManufacturer(dv.getHw().getManufacturer());
                        support.setPlatformModel(dv.getHw().getProductName());
                        support.setTagId(tagId);
                        this.referenceManifestManager.save(support);
                    } else {
                        LOG.info("Client provided Support RIM already loaded in database.");
                        if (dbBaseRim != null) {
                            support.setPlatformManufacturer(dbBaseRim.getPlatformManufacturer());
                            support.setPlatformModel(dbBaseRim.getPlatformModel());
                            support.setSwidTagVersion(dbBaseRim.getSwidTagVersion());
                            support.setAssociatedRim(dbBaseRim.getId());
                            support.setTagId(dbBaseRim.getTagId());
                        }
>>>>>>> 0ce8d41f

                        support.restore();
                        support.resetCreateTime();
                        this.referenceManifestManager.update(support);
                    }
                } catch (IOException ioEx) {
                    LOG.error(ioEx);
                }
            }
        } else {
            LOG.warn("Device did not send support RIM file...");
        }

        if (dv.hasLivelog()) {
            LOG.info("Device sent bios measurement log...");
            fileName = String.format("%s.measurement",
                    clientName);
            try {
                // find previous version.  If it exists, delete it
                support = EventLogMeasurements.select(referenceManifestManager)
                        .byManufacturer(dv.getHw().getManufacturer())
                        .includeArchived().getRIM();
                if (support != null) {
                    LOG.info("Previous bios measurement log found and being replaced...");
                    this.referenceManifestManager.delete(support);
                }
                support = new EventLogMeasurements(fileName,
                        dv.getLivelog().toByteArray());
                support.setPlatformManufacturer(dv.getHw().getManufacturer());
                support.setPlatformModel(dv.getHw().getProductName());
                support.setTagId(tagId);
                this.referenceManifestManager.save(support);
            } catch (IOException ioEx) {
                LOG.error(ioEx);
            }
        } else {
            LOG.warn("Device did not send bios measurement log...");
        }

        // Get TPM info, currently unimplemented
        TPMInfo tpm;
        try {
            tpm = new TPMInfo(DeviceInfoReport.NOT_SPECIFIED,
                    (short) 0,
                    (short) 0,
                    (short) 0,
                    (short) 0,
                    this.pcrValues.getBytes("UTF-8"),
                    this.tpmQuoteHash.getBytes("UTF-8"),
                    this.tpmQuoteSignature.getBytes("UTF-8"));
        } catch (UnsupportedEncodingException e) {
            tpm = new TPMInfo();
        }

        // Create final report
        DeviceInfoReport dvReport = new DeviceInfoReport(nw, os, fw, hw, tpm,
                claim.getClientVersion());
        dvReport.setPaccorOutputString(claim.getPaccorOutput());

        return dvReport;
    }

    private Device processDeviceInfo(final ProvisionerTpm2.IdentityClaim claim) {
        DeviceInfoReport deviceInfoReport = parseDeviceInfo(claim);

        if (deviceInfoReport == null) {
            LOG.error("Failed to deserialize Device Info Report");
            throw new IdentityProcessingException("Device Info Report failed to deserialize "
                    + "from Identity Claim");
        }

        LOG.info("Processing Device Info Report");
        // store device and device info report.
        return this.deviceRegister.saveOrUpdateDevice(deviceInfoReport);
    }

    /**
     * Gets the Endorsement Credential from the DB given the EK public key.
     * @param ekPublicKey the EK public key
     * @return the Endorsement credential, if found, otherwise null
     */
    private EndorsementCredential getEndorsementCredential(final PublicKey ekPublicKey) {
        LOG.debug("Searching for endorsement credential based on public key: " + ekPublicKey);

        if (ekPublicKey == null) {
            throw new IllegalArgumentException("Cannot look up an EC given a null public key");
        }

        EndorsementCredential credential = null;

        try {
            credential = EndorsementCredential.select(this.certificateManager)
                    .byPublicKeyModulus(Certificate.getPublicKeyModulus(ekPublicKey))
                    .getCertificate();
        } catch (IOException e) {
            LOG.error("Could not extract public key modulus", e);
        }

        if (credential == null) {
            LOG.warn("Unable to find endorsement credential for public key.");
        } else {
            LOG.debug("Endorsement credential found.");
        }

        return credential;
    }

    private Set<PlatformCredential> getPlatformCredentials(final EndorsementCredential ec) {
        Set<PlatformCredential> credentials = null;

        if (ec == null) {
            LOG.warn("Cannot look for platform credential(s).  Endorsement credential was null.");
        } else {
            LOG.debug("Searching for platform credential(s) based on holder serial number: "
                        + ec.getSerialNumber());
            credentials = PlatformCredential.select(this.certificateManager)
                                            .byHolderSerialNumber(ec.getSerialNumber())
                                            .getCertificates();
            if (credentials == null || credentials.isEmpty()) {
                LOG.warn("No platform credential(s) found");
            } else {
                LOG.debug("Platform Credential(s) found: " + credentials.size());
            }
        }

        return credentials;
    }

    @Override
    public byte[] getPublicKey() {
        return acaCertificate.getPublicKey().getEncoded();
    }

    /**
     * Unwraps a given identityRequest. That is to say, decrypt the asymmetric portion of a data
     * structure to determine the method to decrypt the symmetric portion.
     *
     * @param identityRequest
     *            to be decrypted
     * @return the decrypted symmetric portion of an identity request.
     */
    byte[] unwrapIdentityRequest(final byte[] identityRequest) {
        IdentityRequest request = structConverter.convert(identityRequest, IdentityRequest.class);

        // in case the TPM did not specify the IV, it must be extracted from the symmetric blob.
        // the IV will then be the the first block of the cipher text.
        final byte[] iv;
        SymmetricKeyParams symmetricKeyParams = request.getSymmetricAlgorithm();
        if (symmetricKeyParams != null && symmetricKeyParams.getParams() != null) {
            iv = symmetricKeyParams.getParams().getIv();
        } else {
            iv = extractInitialValue(request);
        }

        // determine the encryption scheme from the algorithm
        EncryptionScheme asymmetricScheme =
                EncryptionScheme.fromInt(request.getAsymmetricAlgorithm().getEncryptionScheme());

        // decrypt the asymmetric blob
        byte[] decryptedAsymmetricBlob =
                decryptAsymmetricBlob(request.getAsymmetricBlob(), asymmetricScheme);

        // construct our symmetric key structure from the decrypted asymmetric blob
        SymmetricKey symmetricKey =
                structConverter.convert(decryptedAsymmetricBlob, SymmetricKey.class);

        byte[] decryptedSymmetricBlob =
                decryptSymmetricBlob(request.getSymmetricBlob(), symmetricKey.getKey(), iv,
                "AES/CBC/PKCS5Padding");

        // decrypt the symmetric blob
        return decryptedSymmetricBlob;
    }

    /**
     * Will attempt to decrypt the asymmetric blob that originated from an
     * {@link hirs.structs.elements.tpm.IdentityRequest} using the cipher transformation.
     *
     * @param asymmetricBlob
     *            to be decrypted
     * @param scheme
     *            to decrypt with
     * @return decrypted blob
     */
    byte[] decryptAsymmetricBlob(final byte[] asymmetricBlob, final EncryptionScheme scheme) {
        try {
            // create a cipher from the specified transformation
            Cipher cipher = Cipher.getInstance(scheme.toString());

            switch (scheme) {
            case OAEP:
                OAEPParameterSpec spec =
                        new OAEPParameterSpec("Sha1", "MGF1", MGF1ParameterSpec.SHA1,
                                new PSource.PSpecified("".getBytes()));

                cipher.init(Cipher.PRIVATE_KEY, privateKey, spec);
                break;
            default:
                // initialize the cipher to decrypt using the ACA private key.
                cipher.init(Cipher.DECRYPT_MODE, privateKey);
            }

            cipher.update(asymmetricBlob);

            return cipher.doFinal();
        } catch (NoSuchPaddingException | NoSuchAlgorithmException | InvalidKeyException
                | BadPaddingException | IllegalBlockSizeException
                | InvalidAlgorithmParameterException e) {
            throw new IdentityProcessingException(
                    "Encountered error while decrypting asymmetric blob of an identity request: "
                            + e.getMessage(), e);
        }
    }

    /**
     * Will attempt to decrypt the symmetric blob that originated from an
     * {@link hirs.structs.elements.tpm.IdentityRequest} using the specified symmetric key
     * and cipher transformation.
     *
     * @param symmetricBlob
     *            to be decrypted
     * @param symmetricKey
     *            to use to decrypt
     * @param iv
     *            to use with decryption cipher
     * @param transformation
     *            of the cipher
     * @return decrypted symmetric blob
     */
    byte[] decryptSymmetricBlob(final byte[] symmetricBlob, final byte[] symmetricKey,
            final byte[] iv, final String transformation) {
        try {
            // create a cipher from the specified transformation
            Cipher cipher = Cipher.getInstance(transformation);

            // generate a key specification to initialize the cipher
            SecretKeySpec keySpec = new SecretKeySpec(symmetricKey, "AES");

            // initialize the cipher to decrypt using the symmetric key
            cipher.init(Cipher.DECRYPT_MODE, keySpec, new IvParameterSpec(iv));

            // decrypt the symmetric blob
            return cipher.doFinal(symmetricBlob);
        } catch (IllegalBlockSizeException | InvalidKeyException | NoSuchAlgorithmException
                | BadPaddingException | NoSuchPaddingException
                | InvalidAlgorithmParameterException e) {
            throw new IdentityProcessingException(
                    "Encountered error while decrypting symmetric blob of an identity request: "
                            + e.getMessage(), e);
        }
    }

    /**
     * Constructs a public key where the modulus is in raw form.
     *
     * @param modulus
     *            in byte array form
     * @return public key using specific modulus and the well known exponent
     */
    PublicKey assemblePublicKey(final byte[] modulus) {
        return assemblePublicKey(Hex.encodeHexString(modulus));
    }

    /**
     * Constructs a public key where the modulus is Hex encoded.
     *
     * @param modulus
     *            hex encoded modulus
     * @return public key using specific modulus and the well known exponent
     */
    PublicKey assemblePublicKey(final String modulus) {
        return assemblePublicKey(new BigInteger(modulus,
                AttestationCertificateAuthority.DEFAULT_IV_SIZE));
    }

    /**
     * Assembles a public key using a defined big int modulus and the well known exponent.
     */
    private PublicKey assemblePublicKey(final BigInteger modulus) {
        // generate a key spec using mod and exp
        RSAPublicKeySpec keySpec = new RSAPublicKeySpec(modulus, EXPONENT);

        // create the public key
        try {
            KeyFactory keyFactory = KeyFactory.getInstance("RSA");
            return keyFactory.generatePublic(keySpec);
        } catch (NoSuchAlgorithmException | InvalidKeySpecException e) {
            throw new UnexpectedServerException(
                    "Encountered unexpected error creating public key: " + e.getMessage(), e);
        }
    }

    /**
     * @return {@link SymmetricKey} using random bytes
     */
    SymmetricKey generateSymmetricKey() {

        // create a session key for the CA contents
        byte[] responseSymmetricKey =
                generateRandomBytes(AttestationCertificateAuthority.DEFAULT_IV_SIZE);

        // create a symmetric key struct for the CA contents
        SymmetricKey sessionKey =
                new SimpleStructBuilder<>(SymmetricKey.class)
                        .set("algorithmId", SymmetricKey.ALGORITHM_AES)
                        .set("encryptionScheme", SymmetricKey.SCHEME_CBC)
                        .set("key", responseSymmetricKey).build();
        return sessionKey;
    }

    /**
     * Generate asymmetric contents part of the identity response.
     *
     * @param proof
     *            identity requests symmetric contents, otherwise, the identity proof
     * @param symmetricKey
     *            identity response session key
     * @param publicKey
     *            of the EK certificate contained within the identity proof
     * @return encrypted asymmetric contents
     */
    byte[] generateAsymmetricContents(final IdentityProof proof, final SymmetricKey symmetricKey,
            final PublicKey publicKey) {
        try {
            // obtain the identity key from the identity proof
            byte[] identityKey = structConverter.convert(proof.getIdentityKey());
            byte[] sessionKey = structConverter.convert(symmetricKey);

            // create a SHA1 digest of the identity key
            MessageDigest md = MessageDigest.getInstance("SHA-1");
            md.update(identityKey);

            // generate the digest
            byte[] identityDigest = md.digest();

            // combine the session key with the digest of the identity key
            byte[] asymmetricContents = ArrayUtils.addAll(sessionKey, identityDigest);

            // encrypt the asymmetric contents and return
            OAEPParameterSpec oaepSpec =
                    new OAEPParameterSpec("Sha1", "MGF1", MGF1ParameterSpec.SHA1,
                            new PSource.PSpecified("TCPA".getBytes()));

            // initialize the asymmetric cipher using the default OAEP transformation
            Cipher cipher = Cipher.getInstance(EncryptionScheme.OAEP.toString());

            // initialize the cipher using the public spec with the additional OAEP specification
            cipher.init(Cipher.PUBLIC_KEY, publicKey, oaepSpec);

            return cipher.doFinal(asymmetricContents);
        } catch (NoSuchAlgorithmException | IllegalBlockSizeException | NoSuchPaddingException
                | InvalidKeyException | BadPaddingException
                | InvalidAlgorithmParameterException e) {
            throw new CertificateProcessingException(
                    "Encountered error while generating ACA session key: " + e.getMessage(), e);
        }
    }

    /**
     * Generate the Identity Response using the identity credential and the session key.
     *
     * @param credential
     *            the identity credential
     * @param symmetricKey
     *            generated session key for this request/response chain
     * @return identity response for an identity request
     */
    SymmetricAttestation generateAttestation(final X509Certificate credential,
            final SymmetricKey symmetricKey) {

        try {
            // initialize the symmetric cipher
            Cipher aesCipher = Cipher.getInstance("AES/CBC/PKCS5Padding");

            // generate a key specification to initialize the cipher
            SecretKeySpec keySpec = new SecretKeySpec(symmetricKey.getKey(), "AES");

            // fill IV with random bytes
            byte[] credentialIV = generateRandomBytes(
                                                AttestationCertificateAuthority.DEFAULT_IV_SIZE);

            // create IV encryption parameter specification
            IvParameterSpec ivParameterSpec = new IvParameterSpec(credentialIV);

            // initialize the cipher to decrypt using the symmetric key
            aesCipher.init(Cipher.ENCRYPT_MODE, keySpec, ivParameterSpec);

            // encrypt the credential
            byte[] encryptedCredential = aesCipher.doFinal(credential.getEncoded());

            // prepend the IV to the encrypted credential
            byte[] credentialBytes = ArrayUtils.addAll(credentialIV, encryptedCredential);

            // create attestation for identity response that contains the credential
            SymmetricAttestation attestation =
                    new SimpleStructBuilder<>(SymmetricAttestation.class)
                            .set("credential", credentialBytes)
                            .set("algorithm",
                                    new SimpleStructBuilder<>(SymmetricKeyParams.class)
                                            .set("algorithmId", SymmetricKeyParams.ALGORITHM_AES)
                                            .set("encryptionScheme",
                                                    SymmetricKeyParams.SCHEME_CBC_PKCS5PADDING)
                                            .set("signatureScheme", 0).build()).build();

            return attestation;

        } catch (BadPaddingException | IllegalBlockSizeException | NoSuchAlgorithmException
                | InvalidKeyException | InvalidAlgorithmParameterException | NoSuchPaddingException
                | CertificateEncodingException e) {
            throw new CertificateProcessingException(
                    "Encountered error while generating Identity Response: " + e.getMessage(), e);
        }
    }

    /**
     * Generates a credential using the specified public key.
     *
     * @param publicKey
     *            cannot be null
     * @param endorsementCredential
     *            the endorsement credential
     * @param platformCredentials
     *            the set of platform credentials
     * @param deviceName
     *            The host name used in the subject alternative name
     * @return identity credential
     */
    X509Certificate generateCredential(final PublicKey publicKey,
                                       final EndorsementCredential endorsementCredential,
                                       final Set<PlatformCredential> platformCredentials,
                                       final String deviceName) {
        try {
            // have the certificate expire in the configured number of days
            Calendar expiry = Calendar.getInstance();
            expiry.add(Calendar.DAY_OF_YEAR, validDays);

            X500Name issuer =
                    new X500Name(acaCertificate.getSubjectX500Principal().getName());
            Date notBefore = new Date();
            Date notAfter = expiry.getTime();
            BigInteger serialNumber = BigInteger.valueOf(System.currentTimeMillis());

            SubjectPublicKeyInfo subjectPublicKeyInfo =
                    SubjectPublicKeyInfo.getInstance(publicKey.getEncoded());

            // The subject should be left blank, per spec
            X509v3CertificateBuilder builder =
                    new X509v3CertificateBuilder(issuer, serialNumber,
                            notBefore, notAfter, null /* subjectName */, subjectPublicKeyInfo);

            Extension subjectAlternativeName =
                IssuedCertificateAttributeHelper.buildSubjectAlternativeNameFromCerts(
                endorsementCredential, platformCredentials, deviceName);

            builder.addExtension(subjectAlternativeName);
            // identify cert as an AIK with this extension
            if (IssuedCertificateAttributeHelper.EXTENDED_KEY_USAGE_EXTENSION != null) {
                builder.addExtension(IssuedCertificateAttributeHelper.EXTENDED_KEY_USAGE_EXTENSION);
            } else {
                LOG.warn("Failed to build extended key usage extension and add to AIK");
                throw new IllegalStateException("Extended Key Usage attribute unavailable. "
                        + "Unable to issue certificates");
            }

            ContentSigner signer = new JcaContentSignerBuilder("SHA1WithRSA")
                .setProvider("BC").build(privateKey);
            X509CertificateHolder holder = builder.build(signer);
            X509Certificate certificate = new JcaX509CertificateConverter()
                .setProvider("BC").getCertificate(holder);
            return certificate;
        } catch (IOException | OperatorCreationException | CertificateException e) {
            throw new CertificateProcessingException("Encountered error while generating "
                    + "identity credential: " + e.getMessage(), e);
        }
    }

    /**
     * Performs the first step of the TPM 2.0 identity claim process. Takes an ek, ak, and secret
     * and then generates a seed that is used to generate AES and HMAC keys. Parses the ak name.
     * Encrypts the seed with the public ek. Uses the AES key to encrypt the secret. Uses the HMAC
     * key to generate an HMAC to cover the encrypted secret and the ak name. The output is an
     * encrypted blob that acts as the first part of a challenge-response authentication mechanism
     * to validate an identity claim.
     *
     * Equivalent to calling tpm2_makecredential using tpm2_tools.
     *
     * @param ek endorsement key in the identity claim
     * @param ak attestation key in the identity claim
     * @param secret a nonce
     * @return the encrypted blob forming the identity claim challenge
     */
    protected ByteString tpm20MakeCredential(final RSAPublicKey ek, final RSAPublicKey ak,
                                             final byte[] secret) {
        // check size of the secret
        if (secret.length > MAX_SECRET_LENGTH) {
            throw new IllegalArgumentException("Secret must be " + MAX_SECRET_LENGTH
                    + " bytes or smaller.");
        }

        // generate a random 32 byte seed
        byte[] seed = generateRandomBytes(SEED_LENGTH);

        try {
            // encrypt seed with pubEk
            Cipher asymCipher = Cipher.getInstance("RSA/ECB/OAEPWithSHA-256AndMGF1Padding");
            OAEPParameterSpec oaepSpec = new OAEPParameterSpec("SHA-256", "MGF1",
                    MGF1ParameterSpec.SHA256, new PSource.PSpecified("IDENTITY\0".getBytes()));
            asymCipher.init(Cipher.PUBLIC_KEY, ek, oaepSpec);
            asymCipher.update(seed);
            byte[] encSeed = asymCipher.doFinal();

            // generate ak name from akMod
            byte[] akModTemp = ak.getModulus().toByteArray();
            byte[] akMod = new byte[RSA_MODULUS_LENGTH];
            int startpos = 0;
            // BigIntegers are signed, so a modulus that has a first bit of 1
            // will be padded with a zero byte that must be removed
            if (akModTemp[0] == 0x00) {
                startpos = 1;
            }
            System.arraycopy(akModTemp, startpos, akMod, 0, RSA_MODULUS_LENGTH);
            byte[] akName = generateAkName(akMod);

            // generate AES and HMAC keys from seed
            byte[] aesKey = cryptKDFa(seed, "STORAGE", akName, AES_KEY_LENGTH_BYTES);
            byte[] hmacKey = cryptKDFa(seed, "INTEGRITY", null, HMAC_KEY_LENGTH_BYTES);

            // use two bytes to add a size prefix on secret
            ByteBuffer b;
            b = ByteBuffer.allocate(2);
            b.putShort((short) (secret.length));
            byte[] secretLength = b.array();
            byte[] secretBytes = new byte[secret.length + 2];
            System.arraycopy(secretLength, 0, secretBytes, 0, 2);
            System.arraycopy(secret, 0, secretBytes, 2, secret.length);

            // encrypt size prefix + secret with AES key
            Cipher symCipher = Cipher.getInstance("AES/CFB/NoPadding");
            byte[] defaultIv = HexUtils.hexStringToByteArray("00000000000000000000000000000000");
            IvParameterSpec ivSpec = new IvParameterSpec(defaultIv);
            symCipher.init(Cipher.ENCRYPT_MODE, new SecretKeySpec(aesKey, "AES"), ivSpec);
            byte[] encSecret = symCipher.doFinal(secretBytes);

            // generate HMAC covering encrypted secret and ak name
            Mac integrityHmac = Mac.getInstance("HmacSHA256");
            SecretKeySpec integrityKey = new SecretKeySpec(hmacKey, integrityHmac.getAlgorithm());
            integrityHmac.init(integrityKey);
            byte[] message = new byte[encSecret.length + akName.length];
            System.arraycopy(encSecret, 0, message, 0, encSecret.length);
            System.arraycopy(akName, 0, message, encSecret.length, akName.length);
            integrityHmac.update(message);
            byte[] integrity = integrityHmac.doFinal();
            b = ByteBuffer.allocate(2);
            b.putShort((short) (HMAC_SIZE_LENGTH_BYTES + HMAC_KEY_LENGTH_BYTES + encSecret.length));
            byte[] topSize = b.array();

            // return ordered blob of assembled credentials
            byte[] bytesToReturn = assembleCredential(topSize, integrity, encSecret, encSeed);
            return ByteString.copyFrom(bytesToReturn);

        } catch (BadPaddingException | IllegalBlockSizeException | NoSuchAlgorithmException
                | InvalidKeyException | InvalidAlgorithmParameterException
                | NoSuchPaddingException e) {
            throw new IdentityProcessingException(
                    "Encountered error while making the identity claim challenge: "
                            + e.getMessage(), e);
        }
    }

    @SuppressWarnings("magicnumber")
    private byte[] assembleCredential(final byte[] topSize, final byte[] integrityHmac,
                                             final byte[] encryptedSecret,
                                             final byte[] encryptedSeed) {
        /*
         * Credential structure breakdown with endianness:
         * 0-1 topSize (2), LE
         * 2-3 hashsize (2), BE always 0x0020
         * 4-35 integrity HMac (32)
         * 36-133 (98 = 32*3 +2) of zeros, copy over from encSecret starting at [36]
         * 134-135 (2) LE size, always 0x0001
         * 136-391 (256) copy over with encSeed
         * */
        byte[] credentialBlob = new byte[TPM2_CREDENTIAL_BLOB_SIZE];
        credentialBlob[0] = topSize[1];
        credentialBlob[1] = topSize[0];
        credentialBlob[2] = 0x00;
        credentialBlob[3] = 0x20;
        System.arraycopy(integrityHmac, 0, credentialBlob, 4, 32);
        for (int i = 0; i < 98; i++) {
            credentialBlob[36 + i] = 0x00;
        }
        System.arraycopy(encryptedSecret, 0, credentialBlob, 36, encryptedSecret.length);
        credentialBlob[134] = 0x00;
        credentialBlob[135] = 0x01;
        System.arraycopy(encryptedSeed, 0, credentialBlob, 136, 256);
        // return the result
        return credentialBlob;
    }

    /**
     * Determines the AK name from the AK Modulus.
     * @param akModulus modulus of an attestation key
     * @return the ak name byte array
     * @throws NoSuchAlgorithmException Underlying SHA256 method used a bad algorithm
     */
    byte[] generateAkName(final byte[] akModulus) throws NoSuchAlgorithmException {
        byte[] namePrefix = HexUtils.hexStringToByteArray(AK_NAME_PREFIX);
        byte[] hashPrefix = HexUtils.hexStringToByteArray(AK_NAME_HASH_PREFIX);
        byte[] toHash = new byte[hashPrefix.length + akModulus.length];
        System.arraycopy(hashPrefix, 0, toHash, 0, hashPrefix.length);
        System.arraycopy(akModulus, 0, toHash, hashPrefix.length, akModulus.length);
        byte[] nameHash = sha256hash(toHash);
        byte[] toReturn = new byte[namePrefix.length + nameHash.length];
        System.arraycopy(namePrefix, 0, toReturn, 0, namePrefix.length);
        System.arraycopy(nameHash, 0, toReturn, namePrefix.length, nameHash.length);
        return toReturn;
    }

    /**
     * This replicates the TPM 2.0 CryptKDFa function to an extent. It will only work for generation
     * that uses SHA-256, and will only generate values of 32 B or less. Counters above zero and
     * multiple contexts are not supported in this implementation. This should work for all uses of
     * the KDF for TPM2_MakeCredential.
     *
     * @param seed random value used to generate the key
     * @param label first portion of message used to generate key
     * @param context second portion of message used to generate key
     * @param sizeInBytes size of key to generate in bytes
     * @return the derived key
     * @throws NoSuchAlgorithmException Wrong crypto algorithm selected
     * @throws InvalidKeyException Invalid key used
     */
    @SuppressWarnings("magicnumber")
    private byte[] cryptKDFa(final byte[] seed, final String label, final byte[] context,
                                   final int sizeInBytes)
            throws NoSuchAlgorithmException, InvalidKeyException {
        ByteBuffer b = ByteBuffer.allocate(4);
        b.putInt(1);
        byte[] counter = b.array();
        // get the label
        String labelWithEnding = label;
        if (label.charAt(label.length() - 1) != "\0".charAt(0)) {
            labelWithEnding = label + "\0";
        }
        byte[] labelBytes = labelWithEnding.getBytes();
        b = ByteBuffer.allocate(4);
        b.putInt(sizeInBytes * 8);
        byte[] desiredSizeInBits = b.array();
        int sizeOfMessage = 8 + labelBytes.length;
        if (context != null) {
            sizeOfMessage += context.length;
        }
        byte[] message = new byte[sizeOfMessage];
        int marker = 0;
        System.arraycopy(counter, 0, message, marker, 4);
        marker += 4;
        System.arraycopy(labelBytes, 0, message, marker, labelBytes.length);
        marker += labelBytes.length;
        if (context != null) {
            System.arraycopy(context, 0, message, marker, context.length);
            marker += context.length;
        }
        System.arraycopy(desiredSizeInBits, 0, message, marker, 4);
        Mac hmac;
        byte[] toReturn = new byte[sizeInBytes];

        hmac = Mac.getInstance("HmacSHA256");
        SecretKeySpec hmacKey = new SecretKeySpec(seed, hmac.getAlgorithm());
        hmac.init(hmacKey);
        hmac.update(message);
        byte[] hmacResult = hmac.doFinal();
        System.arraycopy(hmacResult, 0, toReturn, 0, sizeInBytes);
        return toReturn;
    }

    /**
     * Computes the sha256 hash of the given blob.
     * @param blob byte array to take the hash of
     * @return sha256 hash of blob
     * @throws NoSuchAlgorithmException improper algorithm selected
     */
    private byte[] sha256hash(final byte[] blob) throws NoSuchAlgorithmException {
        MessageDigest md = MessageDigest.getInstance("SHA-256");
        md.update(blob);
        return md.digest();
    }

    /**
     * Generates a array of random bytes.
     *
     * @param numberOfBytes
     *            to be generated
     * @return byte array filled with the specified number of bytes.
     */
    private byte[] generateRandomBytes(final int numberOfBytes) {
        byte[] bytes = new byte[numberOfBytes];
        SecureRandom random = new SecureRandom();
        random.nextBytes(bytes);
        return bytes;
    }

    /**
     * Extracts the IV from the identity request. That is, take the first block of data from the
     * symmetric blob and treat that as the IV. This modifies the original symmetric block.
     *
     * @param identityRequest
     *            to extract the IV from
     * @return the IV from the identity request
     */
    private byte[] extractInitialValue(final IdentityRequest identityRequest) {

        // make a reference to the symmetric blob
        byte[] symmetricBlob = identityRequest.getSymmetricBlob();

        // create the IV
        byte[] iv = new byte[AttestationCertificateAuthority.DEFAULT_IV_SIZE];

        // initialize a new symmetric blob with the length of the original minus the IV
        byte[] updatedBlob = new byte[symmetricBlob.length - iv.length];

        // copy the IV out of the original symmetric blob
        System.arraycopy(symmetricBlob, 0, iv, 0, iv.length);

        // copy everything but the IV out of the original blob into the new blob
        System.arraycopy(symmetricBlob, iv.length, updatedBlob, 0, updatedBlob.length);

        // reassign the symmetric blob to the request.
        identityRequest.setSymmetricBlob(updatedBlob);

        return iv;
    }

    /**
     * Helper method to unwrap the certificate request sent by the client and verify the
     * provided nonce.
     *
     * @param request Client Certificate Request containing nonce to complete identity claim
     * @return the {@link TPM2ProvisionerState} if valid nonce provided / null, otherwise
     */
    private TPM2ProvisionerState getTpm2ProvisionerState(
            final ProvisionerTpm2.CertificateRequest request) {
        if (request.hasNonce()) {
            byte[] nonce = request.getNonce().toByteArray();
            return TPM2ProvisionerState.getTPM2ProvisionerState(tpm2ProvisionerStateDBManager,
                    nonce);
        }
        return null;
    }

    /**
     * Helper method to parse a byte array into an {@link ProvisionerTpm2.IdentityClaim}.
     *
     * @param identityClaim byte array that should be converted to a Protobuf IdentityClaim
     *                      object
     * @throws {@link IdentityProcessingException} if byte array could not be parsed
     * @return the Protobuf generated Identity Claim object
     */
    private ProvisionerTpm2.IdentityClaim parseIdentityClaim(final byte[] identityClaim) {
        try {
            return ProvisionerTpm2.IdentityClaim.parseFrom(identityClaim);
        } catch (InvalidProtocolBufferException ipbe) {
            throw new IdentityProcessingException(
                    "Could not deserialize Protobuf Identity Claim object.", ipbe);
        }
    }

    /**
     * Helper method to parse an Endorsement Credential from a Protobuf generated
     * IdentityClaim. Will also check if the Endorsement Credential was already uploaded.
     * Persists the Endorsement Credential if it does not already exist.
     *
     * @param identityClaim a Protobuf generated Identity Claim object
     * @param ekPub the endorsement public key from the Identity Claim object
     * @return the Endorsement Credential, if one exists, null otherwise
     */
    private EndorsementCredential parseEcFromIdentityClaim(
            final ProvisionerTpm2.IdentityClaim identityClaim,
            final PublicKey ekPub) {
        EndorsementCredential endorsementCredential = null;
        if (identityClaim.hasEndorsementCredential()) {
            endorsementCredential = CredentialManagementHelper.storeEndorsementCredential(
                    this.certificateManager,
                    identityClaim.getEndorsementCredential().toByteArray());
        } else if (ekPub != null) {
            LOG.warn("Endorsement Cred was not in the identity claim from the client."
                    + " Checking for uploads.");
            endorsementCredential = getEndorsementCredential(ekPub);
        } else {
            LOG.warn("No endorsement credential was received in identity claim and no EK Public"
                    + " Key was provided to check for uploaded certificates.");
        }
        return endorsementCredential;
    }

    /**
     * Helper method to parse a set of Platform Credentials from a Protobuf generated
     * IdentityClaim and Endorsement Credential. Persists the Platform Credentials if they
     * do not already exist.
     *
     * @param identityClaim a Protobuf generated Identity Claim object
     * @param endorsementCredential an endorsement credential to check if platform credentials
     *                              exist
     * @return the Set of Platform Credentials, if they exist, an empty set otherwise
     */
    private Set<PlatformCredential> parsePcsFromIdentityClaim(
            final ProvisionerTpm2.IdentityClaim identityClaim,
            final EndorsementCredential endorsementCredential) {
        Set<PlatformCredential> platformCredentials = new HashSet<>();
        if (identityClaim.getPlatformCredentialCount() > 0) {
            for (ByteString platformCredential : identityClaim.getPlatformCredentialList()) {
                if (!platformCredential.isEmpty()) {
                    platformCredentials.add(CredentialManagementHelper.storePlatformCredential(
                            this.certificateManager, platformCredential.toByteArray()));
                }
            }
        } else if (endorsementCredential != null) {
            // if none in the identity claim, look for uploaded platform credentials
            LOG.warn("PC was not in the identity claim from the client. Checking for uploads.");
            platformCredentials.addAll(getPlatformCredentials(endorsementCredential));
        } else {
            LOG.warn("No platform credential received in identity claim.");
        }
        return platformCredentials;
    }

    /**
     * Helper method to extract a DER encoded ASN.1 certificate from an X509 certificate.
     *
     * @param certificate the X509 certificate to be converted to DER encoding
     * @throws {@link UnexpectedServerException} if error occurs during encoding retrieval
     * @return the byte array representing the DER encoded certificate
     */
    private byte[] getDerEncodedCertificate(final X509Certificate certificate) {
        try {
            return certificate.getEncoded();
        } catch (CertificateEncodingException e) {
            LOG.error("Error converting certificate to ASN.1 DER Encoding.", e);
            throw new UnexpectedServerException(
                    "Encountered error while converting X509 Certificate to ASN.1 DER Encoding: "
                            + e.getMessage(), e);
        }
    }

    /**
     * Helper method to create an {@link IssuedAttestationCertificate} object, set its
     * corresponding device and persist it.
     *
     * @param derEncodedAttestationCertificate the byte array representing the Attestation
     *                                         certificate
     * @param endorsementCredential the endorsement credential used to generate the AC
     * @param platformCredentials the platform credentials used to generate the AC
     * @param device the device to which the attestation certificate is tied
     * @throws {@link CertificateProcessingException} if error occurs in persisting the Attestation
     *                                             Certificate
     */
    private void saveAttestationCertificate(final byte[] derEncodedAttestationCertificate,
                                            final EndorsementCredential endorsementCredential,
                                            final Set<PlatformCredential> platformCredentials,
                                            final Device device) {
        try {
            // save issued certificate
            IssuedAttestationCertificate attCert = new IssuedAttestationCertificate(
                    derEncodedAttestationCertificate, endorsementCredential, platformCredentials);
            attCert.setDevice(device);
            certificateManager.save(attCert);
        } catch (Exception e) {
            LOG.error("Error saving generated Attestation Certificate to database.", e);
            throw new CertificateProcessingException(
                    "Encountered error while storing Attestation Certificate: "
                            + e.getMessage(), e);
        }
    }
}<|MERGE_RESOLUTION|>--- conflicted
+++ resolved
@@ -792,33 +792,6 @@
             LOG.warn("Device did not send swid tag file...");
         }
 
-<<<<<<< HEAD
-        if (dv.hasLogfile()) {
-            try {
-                support = SupportReferenceManifest.select(referenceManifestManager)
-                        .includeArchived()
-                        .byHashCode(Arrays.hashCode(dv.getLogfile().toByteArray()))
-                        .getRIM();
-
-                if (support == null) {
-                    support = new SupportReferenceManifest(
-                            String.format("%s.rimel",
-                                    clientName),
-                            dv.getLogfile().toByteArray());
-                    support.setPlatformManufacturer(dv.getHw().getManufacturer());
-                    support.setPlatformModel(dv.getHw().getProductName());
-                    support.setTagId(tagId);
-                    this.referenceManifestManager.save(support);
-                } else {
-                    LOG.info("Client provided Support RIM already loaded in database.");
-                    if (dbBaseRim != null) {
-                        support.setPlatformManufacturer(dbBaseRim.getPlatformManufacturer());
-                        support.setPlatformModel(dbBaseRim.getPlatformModel());
-                        support.setSwidTagVersion(dbBaseRim.getSwidTagVersion());
-                        support.setAssociatedRim(dbBaseRim.getId());
-                        support.setTagId(dbBaseRim.getTagId());
-                    }
-=======
         if (dv.getLogfileCount() > 0) {
             for (ByteString logFile : dv.getLogfileList()) {
                 try {
@@ -837,7 +810,7 @@
                         support.setTagId(tagId);
                         this.referenceManifestManager.save(support);
                     } else {
-                        LOG.info("Client provided Support RIM already loaded in database.");
+                    LOG.info("Client provided Support RIM already loaded in database.");
                         if (dbBaseRim != null) {
                             support.setPlatformManufacturer(dbBaseRim.getPlatformManufacturer());
                             support.setPlatformModel(dbBaseRim.getPlatformModel());
@@ -845,7 +818,6 @@
                             support.setAssociatedRim(dbBaseRim.getId());
                             support.setTagId(dbBaseRim.getTagId());
                         }
->>>>>>> 0ce8d41f
 
                         support.restore();
                         support.resetCreateTime();
