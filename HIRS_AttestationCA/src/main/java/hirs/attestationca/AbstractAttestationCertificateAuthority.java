package hirs.attestationca;

import com.google.protobuf.ByteString;
import com.google.protobuf.InvalidProtocolBufferException;
import hirs.attestationca.configuration.provisionerTpm2.ProvisionerTpm2;
import hirs.attestationca.exceptions.CertificateProcessingException;
import hirs.attestationca.exceptions.IdentityProcessingException;
import hirs.attestationca.exceptions.UnexpectedServerException;
import hirs.attestationca.service.SupplyChainValidationService;
import hirs.data.persist.AppraisalStatus;
import hirs.data.persist.BaseReferenceManifest;
import hirs.data.persist.Device;
import hirs.data.persist.DeviceInfoReport;
import hirs.data.persist.EventLogMeasurements;
import hirs.data.persist.ReferenceDigestRecord;
import hirs.data.persist.ReferenceDigestValue;
import hirs.data.persist.ReferenceManifest;
import hirs.data.persist.SupplyChainPolicy;
import hirs.data.persist.SupplyChainValidationSummary;
import hirs.data.persist.SupportReferenceManifest;
import hirs.data.persist.SwidResource;
import hirs.data.persist.certificate.Certificate;
import hirs.data.persist.certificate.EndorsementCredential;
import hirs.data.persist.certificate.IssuedAttestationCertificate;
import hirs.data.persist.certificate.PlatformCredential;
import hirs.data.persist.info.FirmwareInfo;
import hirs.data.persist.info.HardwareInfo;
import hirs.data.persist.info.NetworkInfo;
import hirs.data.persist.info.OSInfo;
import hirs.data.persist.info.TPMInfo;
import hirs.data.service.DeviceRegister;
import hirs.persist.CertificateManager;
import hirs.persist.DBManager;
import hirs.persist.DeviceManager;
import hirs.persist.ReferenceDigestManager;
import hirs.persist.ReferenceEventManager;
import hirs.persist.ReferenceManifestManager;
import hirs.persist.TPM2ProvisionerState;
import hirs.structs.converters.SimpleStructBuilder;
import hirs.structs.converters.StructConverter;
import hirs.structs.elements.aca.IdentityRequestEnvelope;
import hirs.structs.elements.aca.IdentityResponseEnvelope;
import hirs.structs.elements.aca.SymmetricAttestation;
import hirs.structs.elements.tpm.EncryptionScheme;
import hirs.structs.elements.tpm.IdentityProof;
import hirs.structs.elements.tpm.IdentityRequest;
import hirs.structs.elements.tpm.SymmetricKey;
import hirs.structs.elements.tpm.SymmetricKeyParams;
import hirs.tpm.eventlog.TCGEventLog;
import hirs.tpm.eventlog.TpmPcrEvent;
import hirs.utils.HexUtils;
import org.apache.commons.codec.binary.Hex;
import org.apache.commons.lang3.ArrayUtils;
import org.apache.logging.log4j.LogManager;
import org.apache.logging.log4j.Logger;
import org.bouncycastle.asn1.x500.X500Name;
import org.bouncycastle.asn1.x509.Extension;
import org.bouncycastle.asn1.x509.SubjectPublicKeyInfo;
import org.bouncycastle.cert.X509CertificateHolder;
import org.bouncycastle.cert.X509v3CertificateBuilder;
import org.bouncycastle.cert.jcajce.JcaX509CertificateConverter;
import org.bouncycastle.operator.ContentSigner;
import org.bouncycastle.operator.OperatorCreationException;
import org.bouncycastle.operator.jcajce.JcaContentSignerBuilder;
import org.springframework.util.SerializationUtils;

import javax.crypto.BadPaddingException;
import javax.crypto.Cipher;
import javax.crypto.IllegalBlockSizeException;
import javax.crypto.Mac;
import javax.crypto.NoSuchPaddingException;
import javax.crypto.spec.IvParameterSpec;
import javax.crypto.spec.OAEPParameterSpec;
import javax.crypto.spec.PSource;
import javax.crypto.spec.SecretKeySpec;
import java.io.IOException;
import java.math.BigInteger;
import java.net.InetAddress;
import java.net.UnknownHostException;
import java.nio.ByteBuffer;
import java.nio.charset.StandardCharsets;
import java.security.InvalidAlgorithmParameterException;
import java.security.InvalidKeyException;
import java.security.KeyFactory;
import java.security.MessageDigest;
import java.security.NoSuchAlgorithmException;
import java.security.PrivateKey;
import java.security.PublicKey;
import java.security.SecureRandom;
import java.security.cert.CertificateEncodingException;
import java.security.cert.CertificateException;
import java.security.cert.X509Certificate;
import java.security.interfaces.RSAPublicKey;
import java.security.spec.InvalidKeySpecException;
import java.security.spec.MGF1ParameterSpec;
import java.security.spec.RSAPublicKeySpec;
import java.util.Base64;
import java.util.Calendar;
import java.util.Date;
import java.util.HashSet;
import java.util.LinkedList;
import java.util.List;
import java.util.Set;
import java.util.regex.Matcher;
import java.util.regex.Pattern;

/**
 * Provides base implementation of common tasks of an ACA that are required for attestation of an
 * Identity Request.
 */
public abstract class AbstractAttestationCertificateAuthority
                                                    implements AttestationCertificateAuthority {
    /**
     * Logger instance for for subclass instances.
     */
    protected static final Logger LOG = LogManager.getLogger(AttestationCertificateAuthority.class);

    /**
     * Defines the well known exponent.
     * https://en.wikipedia.org/wiki/65537_(number)#Applications
     */
    private static final BigInteger EXPONENT = new BigInteger("010001",
            AttestationCertificateAuthority.DEFAULT_IV_SIZE);
    private static final String CATALINA_HOME = System.getProperty("catalina.base");
    private static final String TOMCAT_UPLOAD_DIRECTORY
            = "/webapps/HIRS_AttestationCA/upload/";
    private static final String PCR_UPLOAD_FOLDER
            = CATALINA_HOME + TOMCAT_UPLOAD_DIRECTORY;
    private static final String PCR_QUOTE_MASK = "0,1,2,3,4,5,6,7,8,9,10,11,12,13,"
            + "14,15,16,17,18,19,20,21,22,23";

    /**
     * Number of bytes to include in the TPM2.0 nonce.
     */
    public static final int NONCE_LENGTH = 20;
    private static final int SEED_LENGTH = 32;
    private static final int MAX_SECRET_LENGTH = 32;
    private static final int RSA_MODULUS_LENGTH = 256;
    private static final int AES_KEY_LENGTH_BYTES = 16;
    private static final int HMAC_KEY_LENGTH_BYTES = 32;
    private static final int HMAC_SIZE_LENGTH_BYTES = 2;
    private static final int TPM2_CREDENTIAL_BLOB_SIZE = 392;
    // Constants used to parse out the ak name from the ak public data. Used in generateAkName
    private static final String AK_NAME_PREFIX = "000b";
    private static final String AK_NAME_HASH_PREFIX =
            "0001000b00050072000000100014000b0800000000000100";
    private static final String TPM_SIGNATURE_ALG = "sha";
    private static final int MAC_BYTES = 6;

    /**
     * Container wired ACA private key.
     */
    private final PrivateKey privateKey;

    /**
     * Container wired ACA certificate.
     */
    private final X509Certificate acaCertificate;

    /**
     * Container wired {@link StructConverter} to be used in
     * serialization / deserialization of TPM data structures.
     */
    private final StructConverter structConverter;

    /**
     * A handle to the service used to validate the supply chain.
     */
    private final SupplyChainValidationService supplyChainValidationService;

    /**
     * Container wired application configuration property identifying the number of days that
     * certificates issued by this ACA are valid for.
     */
    private Integer validDays = 1;

    private final CertificateManager certificateManager;
    private final ReferenceManifestManager referenceManifestManager;
    private final DeviceRegister deviceRegister;
    private final DeviceManager deviceManager;
    private final DBManager<TPM2ProvisionerState> tpm2ProvisionerStateDBManager;
    private final ReferenceDigestManager referenceDigestManager;
    private final ReferenceEventManager referenceEventManager;
    private String tpmQuoteHash = "";
    private String tpmQuoteSignature = "";

    /**
     * Constructor.
     * @param supplyChainValidationService the supply chain service
     * @param privateKey the ACA private key
     * @param acaCertificate the ACA certificate
     * @param structConverter the struct converter
     * @param certificateManager the certificate manager
     * @param referenceManifestManager the Reference Manifest manager
     * @param deviceRegister the device register
     * @param validDays the number of days issued certs are valid
     * @param deviceManager the device manager
     * @param tpm2ProvisionerStateDBManager the DBManager for persisting provisioner state
     * @param referenceDigestManager the reference digest manager
     * @param referenceEventManager the reference event manager
     */
    @SuppressWarnings("checkstyle:parameternumber")
    public AbstractAttestationCertificateAuthority(
            final SupplyChainValidationService supplyChainValidationService,
            final PrivateKey privateKey, final X509Certificate acaCertificate,
            final StructConverter structConverter,
            final CertificateManager certificateManager,
            final ReferenceManifestManager referenceManifestManager,
            final DeviceRegister deviceRegister, final int validDays,
            final DeviceManager deviceManager,
            final DBManager<TPM2ProvisionerState> tpm2ProvisionerStateDBManager,
            final ReferenceDigestManager referenceDigestManager,
            final ReferenceEventManager referenceEventManager) {
        this.supplyChainValidationService = supplyChainValidationService;
        this.privateKey = privateKey;
        this.acaCertificate = acaCertificate;
        this.structConverter = structConverter;
        this.certificateManager = certificateManager;
        this.referenceManifestManager = referenceManifestManager;
        this.deviceRegister = deviceRegister;
        this.validDays = validDays;
        this.deviceManager = deviceManager;
        this.tpm2ProvisionerStateDBManager = tpm2ProvisionerStateDBManager;
        this.referenceDigestManager = referenceDigestManager;
        this.referenceEventManager = referenceEventManager;
    }

    /**
     * Basic implementation of the ACA processIdentityRequest method.
     *
     * @param identityRequest cannot be null
     * @return an identity response for the specified request
     */
    @Override
    public byte[] processIdentityRequest(final byte[] identityRequest) {
        if (ArrayUtils.isEmpty(identityRequest)) {
            throw new IllegalArgumentException("The IdentityRequest sent by the client"
                    + " cannot be null or empty.");
        }

        LOG.debug("received request to process identity request");

        // translate the bytes into the challenge
        IdentityRequestEnvelope challenge =
                structConverter.convert(identityRequest, IdentityRequestEnvelope.class);

        byte[] identityProof = unwrapIdentityRequest(challenge.getRequest());
        // the decrypted symmetric blob should be in the format of an IdentityProof. Use the
        // struct converter to generate it.
        IdentityProof proof = structConverter.convert(identityProof, IdentityProof.class);

        // convert the credential into an actual key.
        LOG.debug("assembling public endorsement key");
        PublicKey ekPublicKey = null;

        // attempt to find an endorsement credential to validate
        EndorsementCredential endorsementCredential = null;

        // first check the identity request for the endorsement credential
        byte[] ecBytesFromIdentityRequest = proof.getEndorsementCredential();
        if (ArrayUtils.isNotEmpty(ecBytesFromIdentityRequest)) {
            endorsementCredential = CredentialManagementHelper.storeEndorsementCredential(
                    this.certificateManager, ecBytesFromIdentityRequest
            );
            try {
                BigInteger publicKeyModulus = Certificate.getPublicKeyModulus(
                        endorsementCredential.getX509Certificate());
                if (publicKeyModulus != null) {
                    ekPublicKey = assemblePublicKey(publicKeyModulus.toByteArray());
                } else {
                    throw new IdentityProcessingException("TPM 1.2 Provisioning requires EK "
                            + "Credentials to be created with RSA");
                }
            } catch (IOException e) {
                LOG.error("Could not retrieve the public key modulus from the EK cert");
            }
        } else if (ArrayUtils.isNotEmpty(challenge.getEndorsementCredentialModulus())) {
            LOG.warn("EKC was not in the identity proof from the client. Checking for uploads.");
            // Check if the EC was uploaded
            ekPublicKey =
                    assemblePublicKey(new String(challenge.getEndorsementCredentialModulus()));
            endorsementCredential = getEndorsementCredential(ekPublicKey);
        } else {
            LOG.warn("Zero-length endorsement credential received in identity request.");
        }

        // get platform credential from the identity request
        HashSet<PlatformCredential> platformCredentials = new HashSet<>();
        byte[] pcBytesFromIdentityRequest = proof.getPlatformCredential();
        if (ArrayUtils.isNotEmpty(pcBytesFromIdentityRequest)) {
            platformCredentials.add(CredentialManagementHelper.storePlatformCredential(
                    this.certificateManager, pcBytesFromIdentityRequest
            ));
        } else if (endorsementCredential != null) {
            // if none in the identity request, look for uploaded platform credentials
            LOG.warn("PC was not in the identity proof from the client. Checking for uploads.");
            platformCredentials.addAll(getPlatformCredentials(endorsementCredential));
        } else {
            // if none in the identity request, look for uploaded platform credentials
            LOG.warn("Zero-length platform credential received in identity request.");
        }

        LOG.debug("Processing serialized device info report structure of length {}",
                challenge.getDeviceInfoReportLength());

        DeviceInfoReport deviceInfoReport = (DeviceInfoReport)
                SerializationUtils.deserialize(challenge.getDeviceInfoReport());

        if (deviceInfoReport == null) {
            LOG.error("Failed to deserialize Device Info Report");
            throw new IdentityProcessingException("Device Info Report failed to deserialize "
                    + "from Identity Request");
        }

        LOG.info("Processing Device Info Report");
        // store device and device info report.
        Device device = this.deviceRegister.saveOrUpdateDevice(deviceInfoReport);

        // perform supply chain validation. Note: It's possible that this should be done earlier
        // in this method.
        SupplyChainValidationSummary summary =
                supplyChainValidationService.validateSupplyChain(endorsementCredential,
                        platformCredentials, device);

        // update the validation result in the device
        device.setSupplyChainStatus(summary.getOverallValidationResult());
        deviceManager.updateDevice(device);
        // check if supply chain validation succeeded.
        // If it did not, do not provide the IdentityResponseEnvelope
        if (summary.getOverallValidationResult() == AppraisalStatus.Status.PASS) {
            IdentityResponseEnvelope identityResponse =
                generateIdentityResponseEnvelopeAndStoreIssuedCert(challenge,
                ekPublicKey, endorsementCredential, platformCredentials, device);

            return structConverter.convert(identityResponse);
        } else {
            LOG.error("Supply chain validation did not succeed. Result is: "
                    + summary.getOverallValidationResult());
            return new byte[]{};
        }
    }

    /**
     * Given a successful supply chain validation, generate an Identity Response envelope and
     * the issued certificate. The issued cert is stored in the database. The identity response
     * envelope is returned, and sent back to the client using the struct converter.
     * @param challenge the identity request envelope
     * @param ekPublicKey the EK public key
     * @param endorsementCredential the endorsement credential
     * @param platformCredentials the set of platform credentials
     * @param device the device associated
     * @return the identity response envelope
     */
    private IdentityResponseEnvelope generateIdentityResponseEnvelopeAndStoreIssuedCert(
            final IdentityRequestEnvelope challenge, final PublicKey ekPublicKey,
            final EndorsementCredential endorsementCredential,
            final Set<PlatformCredential> platformCredentials, final Device device) {
        // decrypt the asymmetric / symmetric blobs
        LOG.debug("unwrapping identity request");
        byte[] identityProof = unwrapIdentityRequest(challenge.getRequest());

        // the decrypted symmetric blob should be in the format of an IdentityProof. Use the
        // struct converter to generate it.
        IdentityProof proof = structConverter.convert(identityProof, IdentityProof.class);

        // generate a session key and convert to byte array
        LOG.debug("generating symmetric key for response");
        SymmetricKey sessionKey = generateSymmetricKey();

        // generate the asymmetric contents for the identity response
        LOG.debug("generating asymmetric contents for response");
        byte[] asymmetricContents = generateAsymmetricContents(proof, sessionKey, ekPublicKey);

        // generate the identity credential
        LOG.debug("generating credential from identity proof");
        // check the policy set valid date
        SupplyChainPolicy scp = this.supplyChainValidationService.getPolicy();
        if (scp != null) {
            this.validDays = Integer.parseInt(scp.getValidityDays());
        }
        // transform the public key struct into a public key
        PublicKey publicKey = assemblePublicKey(proof.getIdentityKey().getStorePubKey().getKey());
        X509Certificate credential = generateCredential(publicKey, endorsementCredential,
                platformCredentials, device.getDeviceInfo()
                        .getNetworkInfo()
                        .getIpAddress()
                        .getHostName());

        // generate the attestation using the credential and the key for this session
        LOG.debug("generating symmetric response");
        SymmetricAttestation attestation = generateAttestation(credential, sessionKey);

        // construct the response with the both the asymmetric contents and the CA attestation
        IdentityResponseEnvelope identityResponse =
                new SimpleStructBuilder<>(IdentityResponseEnvelope.class)
                        .set("asymmetricContents", asymmetricContents)
                        .set("symmetricAttestation", attestation).build();

        // save new attestation certificate
        byte[] derEncodedAttestationCertificate = getDerEncodedCertificate(credential);
        saveAttestationCertificate(derEncodedAttestationCertificate, endorsementCredential,
                platformCredentials, device);

        return identityResponse;
    }

    /**
     * Basic implementation of the ACA processIdentityClaimTpm2 method. Parses the claim,
     * stores the device info, performs supply chain validation, generates a nonce,
     * and wraps that nonce with the make credential process before returning it to the client.
     *            attCert.setPcrValues(pcrValues);

     * @param identityClaim the request to process, cannot be null
     * @return an identity claim response for the specified request containing a wrapped blob
     */
    @Override
    public byte[] processIdentityClaimTpm2(final byte[] identityClaim) {
        LOG.debug("Got identity claim");

        if (ArrayUtils.isEmpty(identityClaim)) {
            LOG.error("Identity claim empty throwing exception.");
            throw new IllegalArgumentException("The IdentityClaim sent by the client"
                    + " cannot be null or empty.");
        }

        // attempt to deserialize Protobuf IdentityClaim
        ProvisionerTpm2.IdentityClaim claim = parseIdentityClaim(identityClaim);

        // parse the EK Public key from the IdentityClaim once for use in supply chain validation
        // and later tpm20MakeCredential function
        RSAPublicKey ekPub = parsePublicKey(claim.getEkPublicArea().toByteArray());
        AppraisalStatus.Status validationResult = AppraisalStatus.Status.FAIL;

        try {
            validationResult = doSupplyChainValidation(claim, ekPub);
        } catch (Exception ex) {
            for (StackTraceElement ste : ex.getStackTrace()) {
                LOG.error(ste.toString());
            }
        }

        if (validationResult == AppraisalStatus.Status.PASS) {
            RSAPublicKey akPub = parsePublicKey(claim.getAkPublicArea().toByteArray());
            byte[] nonce = generateRandomBytes(NONCE_LENGTH);
            ByteString blobStr = tpm20MakeCredential(ekPub, akPub, nonce);
            SupplyChainPolicy scp = this.supplyChainValidationService.getPolicy();
            String pcrQuoteMask = PCR_QUOTE_MASK;

            String strNonce = HexUtils.byteArrayToHexString(nonce);
            LOG.info("Sending nonce: " + strNonce);
            LOG.info("Persisting claim of length: " + identityClaim.length);

            tpm2ProvisionerStateDBManager.save(new TPM2ProvisionerState(nonce, identityClaim));

            if (scp != null && scp.isIgnoreImaEnabled()) {
                pcrQuoteMask = PCR_QUOTE_MASK.replace("10,", "");
            }
            // Package response
            ProvisionerTpm2.IdentityClaimResponse response
                    = ProvisionerTpm2.IdentityClaimResponse.newBuilder()
                    .setCredentialBlob(blobStr).setPcrMask(pcrQuoteMask)
                    .build();

            return response.toByteArray();
        } else {
            LOG.error("Supply chain validation did not succeed. Result is: "
                    + validationResult);
            return new byte[]{};
        }
    }

    /**
     * Performs supply chain validation.
     *
     * @param claim the identity claim
     * @param ekPub the public endorsement key
     * @return the {@link AppraisalStatus} of the supply chain validation
     */
    private AppraisalStatus.Status doSupplyChainValidation(
            final ProvisionerTpm2.IdentityClaim claim, final PublicKey ekPub) {
        // attempt to find an endorsement credential to validate
        EndorsementCredential endorsementCredential = parseEcFromIdentityClaim(claim, ekPub);

        // attempt to find platform credentials to validate
        Set<PlatformCredential> platformCredentials = parsePcsFromIdentityClaim(claim,
                endorsementCredential);

        // Parse and save device info
        Device device = processDeviceInfo(claim);

        // There are situations in which the claim is sent with no PCs
        // or a PC from the tpm which will be deprecated
        // this is to check what is in the platform object and pull
        // additional information from the DB if information exists
        if (platformCredentials.size() == 1) {
            for (PlatformCredential pc : platformCredentials) {
                if (pc != null && pc.getPlatformSerial() != null) {
                    platformCredentials.addAll(PlatformCredential.select(this.certificateManager)
                            .byBoardSerialNumber(pc.getPlatformSerial()).getCertificates());
                }
            }
        }
        // perform supply chain validation
        SupplyChainValidationSummary summary = supplyChainValidationService.validateSupplyChain(
                endorsementCredential, platformCredentials, device);
        device.setSummaryId(summary.getId().toString());
        // update the validation result in the device
        AppraisalStatus.Status validationResult = summary.getOverallValidationResult();
        device.setSupplyChainStatus(validationResult);
        deviceManager.updateDevice(device);
        return validationResult;
    }

    /**
     * Performs supply chain validation for just the quote under Firmware validation.
     * Performed after main supply chain validation and a certificate request.
     *
     * @param device associated device to validate.
     * @return the {@link AppraisalStatus} of the supply chain validation
     */
    private AppraisalStatus.Status doQuoteValidation(final Device device) {
        // perform supply chain validation
        SupplyChainValidationSummary scvs = supplyChainValidationService.validateQuote(
                device);
        AppraisalStatus.Status validationResult;

        // either validation wasn't enabled or device already failed
        if (scvs == null) {
            // this will just allow for the certificate to be saved.
            validationResult = AppraisalStatus.Status.PASS;
        } else {
            device.setSummaryId(scvs.getId().toString());
            // update the validation result in the device
            validationResult = scvs.getOverallValidationResult();
            device.setSupplyChainStatus(validationResult);
            deviceManager.updateDevice(device);
        }

        return validationResult;
    }

    /**
     * Basic implementation of the ACA processCertificateRequest method.
     * Parses the nonce, validates its correctness, generates the signed,
     * public attestation certificate, stores it, and returns it to the client.
     *
     * @param certificateRequest request containing nonce from earlier identity
     *                           claim handshake
     * @return a certificateResponse containing the signed certificate
     */
    @Override
    public byte[] processCertificateRequest(final byte[] certificateRequest) {
        LOG.info("Got certificate request");

        if (ArrayUtils.isEmpty(certificateRequest)) {
            throw new IllegalArgumentException("The CertificateRequest sent by the client"
                    + " cannot be null or empty.");
        }

        // attempt to deserialize Protobuf CertificateRequest
        ProvisionerTpm2.CertificateRequest request;
        try {
            request = ProvisionerTpm2.CertificateRequest.parseFrom(certificateRequest);
        } catch (InvalidProtocolBufferException ipbe) {
            throw new CertificateProcessingException(
                    "Could not deserialize Protobuf Certificate Request object.", ipbe);
        }

        // attempt to retrieve provisioner state based on nonce in request
        TPM2ProvisionerState tpm2ProvisionerState = getTpm2ProvisionerState(request);
        if (tpm2ProvisionerState != null) {
            // Reparse Identity Claim to gather necessary components
            byte[] identityClaim = tpm2ProvisionerState.getIdentityClaim();
            ProvisionerTpm2.IdentityClaim claim = parseIdentityClaim(identityClaim);

            // Get endorsement public key
            RSAPublicKey ekPub = parsePublicKey(claim.getEkPublicArea().toByteArray());

            // Get attestation public key
            RSAPublicKey akPub = parsePublicKey(claim.getAkPublicArea().toByteArray());

            // Get Endorsement Credential if it exists or was uploaded
            EndorsementCredential endorsementCredential = parseEcFromIdentityClaim(claim, ekPub);

            // Get Platform Credentials if they exist or were uploaded
            Set<PlatformCredential> platformCredentials = parsePcsFromIdentityClaim(claim,
                    endorsementCredential);

            // Get device name and device
            String deviceName = claim.getDv().getNw().getHostname();
            Device device = deviceManager.getDevice(deviceName);
            // check the policy set valid date
            SupplyChainPolicy scp = this.supplyChainValidationService.getPolicy();
            if (scp != null) {
                this.validDays = Integer.parseInt(scp.getValidityDays());
            }

            // Parse through the Provisioner supplied TPM Quote and pcr values
            // these fields are optional
            if (request.getQuote() != null && !request.getQuote().isEmpty()) {
                parseTPMQuote(request.getQuote().toStringUtf8());
                TPMInfo savedInfo = device.getDeviceInfo().getTPMInfo();
                TPMInfo tpmInfo = new TPMInfo(savedInfo.getTPMMake(),
                        savedInfo.getTPMVersionMajor(),
                        savedInfo.getTPMVersionMinor(),
                        savedInfo.getTPMVersionRevMajor(),
                        savedInfo.getTPMVersionRevMinor(),
                        savedInfo.getPcrValues(),
                        this.tpmQuoteHash.getBytes(StandardCharsets.UTF_8),
                        this.tpmQuoteSignature.getBytes(StandardCharsets.UTF_8));

                DeviceInfoReport dvReport = new DeviceInfoReport(
                        device.getDeviceInfo().getNetworkInfo(),
                        device.getDeviceInfo().getOSInfo(),
                        device.getDeviceInfo().getFirmwareInfo(),
                        device.getDeviceInfo().getHardwareInfo(), tpmInfo,
                        claim.getClientVersion());
                device = this.deviceRegister.saveOrUpdateDevice(dvReport);
            }

            AppraisalStatus.Status validationResult = doQuoteValidation(device);
            if (validationResult == AppraisalStatus.Status.PASS) {
                // Create signed, attestation certificate
                X509Certificate attestationCertificate = generateCredential(akPub,
                        endorsementCredential, platformCredentials, deviceName);
                byte[] derEncodedAttestationCertificate = getDerEncodedCertificate(
                        attestationCertificate);

                // We validated the nonce and made use of the identity claim so state can be deleted
                tpm2ProvisionerStateDBManager.delete(tpm2ProvisionerState);

                // Package the signed certificate into a response
                ByteString certificateBytes = ByteString
                        .copyFrom(derEncodedAttestationCertificate);
                ProvisionerTpm2.CertificateResponse response = ProvisionerTpm2.CertificateResponse
                        .newBuilder().setCertificate(certificateBytes)
                        .build();

                saveAttestationCertificate(derEncodedAttestationCertificate, endorsementCredential,
                        platformCredentials, device);

                return response.toByteArray();
            } else {
                LOG.error("Supply chain validation did not succeed. "
                        + "Firmware Quote Validation failed. Result is: "
                        + validationResult);
                ProvisionerTpm2.CertificateResponse response = ProvisionerTpm2.CertificateResponse
                        .newBuilder().setCertificate(ByteString.EMPTY).build();
                return response.toByteArray();
            }
        } else {
            LOG.error("Could not process credential request. Invalid nonce provided: "
                    + request.getNonce().toString());
            throw new CertificateProcessingException("Invalid nonce given in request by client.");
        }
    }

    /**
     * This method takes the provided TPM Quote and splits it between the PCR
     * quote and the signature hash.
     * @param tpmQuote contains hash values for the quote and the signature
     */
    private boolean parseTPMQuote(final String tpmQuote) {
        boolean success = false;
        if (tpmQuote != null) {
            String[] lines = tpmQuote.split(":");
            if (lines[1].contains("signature")) {
                this.tpmQuoteHash = lines[1].replace("signature", "").trim();
            } else {
                this.tpmQuoteHash = lines[1].trim();
            }
            this.tpmQuoteSignature = lines[2].trim();
            success = true;
        }

        return success;
    }

    /**
     * This method splits all hashed pcr values into an array.
     * @param pcrValues contains the full list of 24 pcr values
     */
    private String[] parsePCRValues(final String pcrValues) {
        String[] pcrs = null;

        if (pcrValues != null) {
            int counter = 0;
            String[] lines = pcrValues.split("\\r?\\n");
            pcrs = new String[lines.length - 1];

            for (String line : lines) {
                if (!line.isEmpty()
                        && !line.contains(TPM_SIGNATURE_ALG)) {
                    pcrs[counter++] = line.split(":")[1].trim();
                }
            }
        }

        return pcrs;
    }

    /**
     * Parse public key from public data segment generated by TPM 2.0.
     * @param publicArea the public area segment to parse
     * @return the RSA public key of the supplied public data
     */
    RSAPublicKey parsePublicKey(final byte[] publicArea) {
        int pubLen = publicArea.length;
        if (pubLen < RSA_MODULUS_LENGTH) {
            throw new IllegalArgumentException(
                    "EK or AK public data segment is not long enough");
        }
        // public data ends with 256 byte modulus
        byte[] modulus = HexUtils.subarray(publicArea,
                pubLen - RSA_MODULUS_LENGTH,
                pubLen - 1);
        return (RSAPublicKey) assemblePublicKey(modulus);
    }

    private static final int NUM_OF_VARIABLES = 5;

    /**
     * Converts a protobuf DeviceInfo object to a HIRS Utils DeviceInfoReport object.
     * @param claim the protobuf serialized identity claim containing the device info
     * @return a HIRS Utils DeviceInfoReport representation of device info
     */
    @SuppressWarnings("methodlength")
    private DeviceInfoReport parseDeviceInfo(final ProvisionerTpm2.IdentityClaim claim)
            throws NoSuchAlgorithmException {
        ProvisionerTpm2.DeviceInfo dv = claim.getDv();
        String pcrValues = "";

        // Get network info
        ProvisionerTpm2.NetworkInfo nwProto = dv.getNw();

        InetAddress ip = null;
        try {
            ip = InetAddress.getByName(nwProto.getIpAddress());
        } catch (UnknownHostException e) {
            LOG.error("Unable to parse IP address: ", e);
        }
        String[] macAddressParts = nwProto.getMacAddress().split(":");

        // convert mac hex string to byte values
        byte[] macAddressBytes = new byte[MAC_BYTES];
        Integer hex;
        if (macAddressParts.length == MAC_BYTES) {
            for (int i = 0; i < MAC_BYTES; i++) {
                hex = HexUtils.hexToInt(macAddressParts[i]);
                macAddressBytes[i] = hex.byteValue();
            }
        }
        NetworkInfo nw = new NetworkInfo(nwProto.getHostname(), ip, macAddressBytes);

        // Get firmware info
        ProvisionerTpm2.FirmwareInfo fwProto = dv.getFw();
        FirmwareInfo fw = new FirmwareInfo(fwProto.getBiosVendor(), fwProto.getBiosVersion(),
                fwProto.getBiosReleaseDate());

        // Get OS info
        ProvisionerTpm2.OsInfo osProto = dv.getOs();
        OSInfo os = new OSInfo(osProto.getOsName(), osProto.getOsVersion(), osProto.getOsArch(),
                osProto.getDistribution(), osProto.getDistributionRelease());

        // Get hardware info
        ProvisionerTpm2.HardwareInfo hwProto = dv.getHw();
        // Make sure chassis info has at least one chassis
        String firstChassisSerialNumber = DeviceInfoReport.NOT_SPECIFIED;
        if (hwProto.getChassisInfoCount() > 0) {
            firstChassisSerialNumber = hwProto.getChassisInfo(0).getSerialNumber();
        }
        // Make sure baseboard info has at least one baseboard
        String firstBaseboardSerialNumber = DeviceInfoReport.NOT_SPECIFIED;
        if (hwProto.getBaseboardInfoCount() > 0) {
            firstBaseboardSerialNumber = hwProto.getBaseboardInfo(0).getSerialNumber();
        }
        HardwareInfo hw = new HardwareInfo(hwProto.getManufacturer(), hwProto.getProductName(),
                hwProto.getProductVersion(), hwProto.getSystemSerialNumber(),
                firstChassisSerialNumber, firstBaseboardSerialNumber);

        if (dv.hasPcrslist()) {
            pcrValues = dv.getPcrslist().toStringUtf8();
        }

        // check for RIM Base and Support files, if they don't exists in the database, load them
        String defaultClientName = String.format("%s_%s",
                dv.getHw().getManufacturer(),
                dv.getHw().getProductName());
        BaseReferenceManifest dbBaseRim = null;
        SupportReferenceManifest support;
        EventLogMeasurements measurements;
        String tagId = "";
        String fileName = "";
        Pattern pattern = Pattern.compile("([^\\s]+(\\.(?i)(rimpcr|rimel|bin|log))$)");
        Matcher matcher;
        MessageDigest messageDigest =  MessageDigest.getInstance("SHA-256");
        List<ReferenceManifest> listOfSavedRims = new LinkedList<>();

        if (dv.getLogfileCount() > 0) {
            for (ByteString logFile : dv.getLogfileList()) {
                try {
                    support = SupportReferenceManifest.select(referenceManifestManager)
                            .byHexDecHash(Hex.encodeHexString(messageDigest.digest(
                                    logFile.toByteArray()))).includeArchived()
                            .getRIM();
                    if (support == null) {
                        support = new SupportReferenceManifest(
                                String.format("%s.rimel",
                                        defaultClientName),
                                logFile.toByteArray());
                        // this is a validity check
                        new TCGEventLog(support.getRimBytes());
                        // no issues, continue
                        support.setPlatformManufacturer(dv.getHw().getManufacturer());
                        support.setPlatformModel(dv.getHw().getProductName());
                        support.setFileName(String.format("%s_[%s].rimel", defaultClientName,
                                support.getHexDecHash().substring(
                                        support.getHexDecHash().length() - NUM_OF_VARIABLES)));
                        support.setDeviceName(dv.getNw().getHostname());
                        this.referenceManifestManager.save(support);
                    } else {
                        LOG.info("Client provided Support RIM already loaded in database.");
                        if (support.isArchived()) {
                            support.restore();
                            support.resetCreateTime();
                            this.referenceManifestManager.update(support);
                        }
                    }
                } catch (IOException ioEx) {
                    LOG.error(ioEx);
                } catch (Exception ex) {
                    LOG.error(String.format("Failed to load support rim: %s", messageDigest.digest(
                            logFile.toByteArray()).toString()));
                }
            }
        } else {
            LOG.warn("Device did not send support RIM file...");
        }

        if (dv.getSwidfileCount() > 0) {
            for (ByteString swidFile : dv.getSwidfileList()) {
                try {
                    dbBaseRim = BaseReferenceManifest.select(referenceManifestManager)
                            .byBase64Hash(Base64.getEncoder()
                                    .encodeToString(messageDigest
                                            .digest(swidFile.toByteArray())))
                            .includeArchived()
                            .getRIM();
                    if (dbBaseRim == null) {
                        dbBaseRim = new BaseReferenceManifest(
                                String.format("%s.swidtag",
                                        defaultClientName),
                                swidFile.toByteArray());
                        dbBaseRim.setDeviceName(dv.getNw().getHostname());
                        this.referenceManifestManager.save(dbBaseRim);
                    } else {
                        LOG.info("Client provided Base RIM already loaded in database.");
                        /**
                         * Leaving this as is for now, however can there be a condition
                         * in which the provisioner sends swidtags without support rims?
                         */
                        if (dbBaseRim.isArchived()) {
                            dbBaseRim.restore();
                            dbBaseRim.resetCreateTime();
                            this.referenceManifestManager.update(dbBaseRim);
                        }
                    }
                } catch (IOException ioEx) {
                    LOG.error(ioEx);
                }
            }
        } else {
            LOG.warn("Device did not send swid tag file...");
        }

        //update Support RIMs and Base RIMs.
        for (ByteString swidFile : dv.getSwidfileList()) {
            dbBaseRim = BaseReferenceManifest.select(referenceManifestManager)
                    .byBase64Hash(Base64.getEncoder().encodeToString(messageDigest.digest(
                            swidFile.toByteArray()))).includeArchived()
                    .getRIM();

            // get file name to use
            for (SwidResource swid : dbBaseRim.parseResource()) {
                matcher = pattern.matcher(swid.getName());
                if (matcher.matches()) {
                    //found the file name
                    int dotIndex = swid.getName().lastIndexOf(".");
                    fileName = swid.getName().substring(0, dotIndex);
                    dbBaseRim.setFileName(String.format("%s.swidtag",
                            fileName));
                }

                // now update support rim
                SupportReferenceManifest dbSupport = SupportReferenceManifest
                        .select(referenceManifestManager)
                        .byHexDecHash(swid.getHashValue()).getRIM();
                if (dbSupport != null) {
                    dbSupport.setFileName(swid.getName());
                    dbSupport.setSwidTagVersion(dbBaseRim.getSwidTagVersion());
                    dbSupport.setTagId(dbBaseRim.getTagId());
                    dbSupport.setSwidTagVersion(dbBaseRim.getSwidTagVersion());
                    dbSupport.setSwidVersion(dbBaseRim.getSwidVersion());
                    dbSupport.setSwidPatch(dbBaseRim.isSwidPatch());
                    dbSupport.setSwidSupplemental(dbBaseRim.isSwidSupplemental());
                    dbBaseRim.setAssociatedRim(dbSupport.getId());
                    dbSupport.setUpdated(true);
                    dbSupport.setAssociatedRim(dbBaseRim.getId());
                    this.referenceManifestManager.update(dbSupport);
                    listOfSavedRims.add(dbSupport);
                }
            }
            this.referenceManifestManager.update(dbBaseRim);
            listOfSavedRims.add(dbBaseRim);
        }

        generateDigestRecords(hw.getManufacturer(), hw.getProductName(),
                dv.getNw().getHostname());

        if (dv.hasLivelog()) {
            LOG.info("Device sent bios measurement log...");
            fileName = String.format("%s.measurement",
                    dv.getNw().getHostname());
            try {
                EventLogMeasurements temp = new EventLogMeasurements(fileName,
                        dv.getLivelog().toByteArray());
                // find previous version.
                measurements = EventLogMeasurements.select(referenceManifestManager)
                        .byHexDecHash(temp.getHexDecHash()).includeArchived().getRIM();
                if (measurements == null) {
                    measurements = temp;
                    measurements.setPlatformManufacturer(dv.getHw().getManufacturer());
                    measurements.setPlatformModel(dv.getHw().getProductName());
                    measurements.setTagId(tagId);
                    measurements.setDeviceName(dv.getNw().getHostname());
                    this.referenceManifestManager.save(measurements);
                }
                // now save the hash to the base and support rims associated
                for (ReferenceManifest rim : listOfSavedRims) {
                    if (rim != null) {
                        rim.setEventLogHash(temp.getHexDecHash());
                        this.referenceManifestManager.update(rim);
                    }
                }
            } catch (IOException ioEx) {
                LOG.error(ioEx);
            }
        } else {
            LOG.warn("Device did not send bios measurement log...");
        }

        // Get TPM info, currently unimplemented
        TPMInfo tpm;
        tpm = new TPMInfo(DeviceInfoReport.NOT_SPECIFIED,
                (short) 0,
                (short) 0,
                (short) 0,
                (short) 0,
                pcrValues.getBytes(StandardCharsets.UTF_8),
                this.tpmQuoteHash.getBytes(StandardCharsets.UTF_8),
                this.tpmQuoteSignature.getBytes(StandardCharsets.UTF_8));

        // Create final report
        DeviceInfoReport dvReport = new DeviceInfoReport(nw, os, fw, hw, tpm,
                claim.getClientVersion());
        dvReport.setPaccorOutputString(claim.getPaccorOutput());

        return dvReport;
    }

    private boolean generateDigestRecords(final String manufacturer, final String model,
                                          final String deviceName) {
        List<ReferenceDigestValue> rdValues;
        Set<SupportReferenceManifest> dbSupportRims = SupportReferenceManifest
                .select(referenceManifestManager).byManufacturer(manufacturer).getRIMs();

        for (SupportReferenceManifest dbSupport : dbSupportRims) {
            if (dbSupport.getPlatformModel().equals(model)) {
                ReferenceDigestRecord dbObj = new ReferenceDigestRecord(dbSupport,
                        manufacturer, model);
                dbObj.setDeviceName(deviceName);
                // this is where we update or create the log
                ReferenceDigestRecord rdr = this.referenceDigestManager.getRecord(dbObj);
                if (dbSupport.isBaseSupport()) {
                    // Handle baseline digest records
                    if (rdr == null) {
                        // doesn't exist, store
                        rdr = referenceDigestManager.saveRecord(dbObj);
                    }  // right now this will not deal with updating

                    if (this.referenceEventManager.getValuesByRimId(dbSupport).isEmpty()) {
                        try {
                            TCGEventLog logProcessor = new TCGEventLog(dbSupport.getRimBytes());
                            ReferenceDigestValue rdv;
                            for (TpmPcrEvent tpe : logProcessor.getEventList()) {
                                rdv = new ReferenceDigestValue(dbSupport.getAssociatedRim(),
                                        dbSupport.getId(), manufacturer, model, tpe.getPcrIndex(),
                                        tpe.getEventDigestStr(), tpe.getEventTypeStr(),
                                        false, false, tpe.getEventContent());
                                this.referenceEventManager.saveValue(rdv);
                            }
                        } catch (CertificateException cEx) {
                            LOG.error(cEx);
                        } catch (NoSuchAlgorithmException noSaEx) {
                            LOG.error(noSaEx);
                        } catch (IOException ioEx) {
                           LOG.error(ioEx);
                        }
                    }
                } else if (dbSupport.isSwidPatch()) {
                    if (rdr != null) {
                        // have to have something to patch
                        try {
                            rdValues =  this.referenceEventManager.getValuesByRecordId(rdr);
                            TCGEventLog logProcessor = new TCGEventLog(dbSupport.getRimBytes());
                            for (TpmPcrEvent tpe : logProcessor.getEventList()) {
                                LOG.error(tpe);
                            }
                            for (ReferenceDigestValue rdv : rdValues) {
                                LOG.error(rdv);
                            }
                        } catch (CertificateException cEx) {
                            LOG.error(cEx);
                        } catch (NoSuchAlgorithmException noSaEx) {
                            LOG.error(noSaEx);
                        } catch (IOException ioEx) {
                            LOG.error(ioEx);
                        }
                    }
                } else if (dbSupport.isSwidSupplemental() && !dbSupport.isProcessed()) {
<<<<<<< HEAD
                    if (rdr != null) {
                        try {
                            TCGEventLog logProcessor = new TCGEventLog(dbSupport.getRimBytes());
                            ReferenceDigestValue rdv;
                            for (TpmPcrEvent tpe : logProcessor.getEventList()) {
                                rdv = new ReferenceDigestValue(rdr.getId(), tpe.getPcrIndex(),
                                        tpe.getEventDigestStr(), tpe.getEventTypeStr(),
                                        false, false);
                                this.referenceEventManager.saveValue(rdv);
                            }
                            dbSupport.setProcessed(true);
                            this.referenceManifestManager.update(dbSupport);
                        } catch (CertificateException cEx) {
                            LOG.error(cEx);
                        } catch (NoSuchAlgorithmException noSaEx) {
                            LOG.error(noSaEx);
                        } catch (IOException ioEx) {
                            LOG.error(ioEx);
=======
                    try {
                        TCGEventLog logProcessor = new TCGEventLog(dbSupport.getRimBytes());
                        ReferenceDigestValue rdv;
                        for (TpmPcrEvent tpe : logProcessor.getEventList()) {
                            rdv = new ReferenceDigestValue(dbSupport.getAssociatedRim(),
                                    dbSupport.getId(), manufacturer, model, tpe.getPcrIndex(),
                                    tpe.getEventDigestStr(), tpe.getEventTypeStr(),
                                    false, false, tpe.getEventContent());
                            this.referenceEventManager.saveValue(rdv);
>>>>>>> f503457b
                        }
                    }
                }
            }
        }

        return true;
    }

    private Device processDeviceInfo(final ProvisionerTpm2.IdentityClaim claim) {
        DeviceInfoReport deviceInfoReport = null;

        try {
            deviceInfoReport = parseDeviceInfo(claim);
        } catch (NoSuchAlgorithmException noSaEx) {
            LOG.error(noSaEx);
        }

        if (deviceInfoReport == null) {
            LOG.error("Failed to deserialize Device Info Report");
            throw new IdentityProcessingException("Device Info Report failed to deserialize "
                    + "from Identity Claim");
        }

        LOG.info("Processing Device Info Report");
        // store device and device info report.
        return this.deviceRegister.saveOrUpdateDevice(deviceInfoReport);
    }

    /**
     * Gets the Endorsement Credential from the DB given the EK public key.
     * @param ekPublicKey the EK public key
     * @return the Endorsement credential, if found, otherwise null
     */
    private EndorsementCredential getEndorsementCredential(final PublicKey ekPublicKey) {
        LOG.debug("Searching for endorsement credential based on public key: " + ekPublicKey);

        if (ekPublicKey == null) {
            throw new IllegalArgumentException("Cannot look up an EC given a null public key");
        }

        EndorsementCredential credential = null;

        try {
            credential = EndorsementCredential.select(this.certificateManager)
                    .byPublicKeyModulus(Certificate.getPublicKeyModulus(ekPublicKey))
                    .getCertificate();
        } catch (IOException e) {
            LOG.error("Could not extract public key modulus", e);
        }

        if (credential == null) {
            LOG.warn("Unable to find endorsement credential for public key.");
        } else {
            LOG.debug("Endorsement credential found.");
        }

        return credential;
    }

    private Set<PlatformCredential> getPlatformCredentials(final EndorsementCredential ec) {
        Set<PlatformCredential> credentials = null;

        if (ec == null) {
            LOG.warn("Cannot look for platform credential(s).  Endorsement credential was null.");
        } else {
            LOG.debug("Searching for platform credential(s) based on holder serial number: "
                        + ec.getSerialNumber());
            credentials = PlatformCredential.select(this.certificateManager)
                                            .byHolderSerialNumber(ec.getSerialNumber())
                                            .getCertificates();
            if (credentials == null || credentials.isEmpty()) {
                LOG.warn("No platform credential(s) found");
            } else {
                LOG.debug("Platform Credential(s) found: " + credentials.size());
            }
        }

        return credentials;
    }

    @Override
    public byte[] getPublicKey() {
        return acaCertificate.getPublicKey().getEncoded();
    }

    /**
     * Unwraps a given identityRequest. That is to say, decrypt the asymmetric portion of a data
     * structure to determine the method to decrypt the symmetric portion.
     *
     * @param identityRequest
     *            to be decrypted
     * @return the decrypted symmetric portion of an identity request.
     */
    byte[] unwrapIdentityRequest(final byte[] identityRequest) {
        IdentityRequest request = structConverter.convert(identityRequest, IdentityRequest.class);

        // in case the TPM did not specify the IV, it must be extracted from the symmetric blob.
        // the IV will then be the the first block of the cipher text.
        final byte[] iv;
        SymmetricKeyParams symmetricKeyParams = request.getSymmetricAlgorithm();
        if (symmetricKeyParams != null && symmetricKeyParams.getParams() != null) {
            iv = symmetricKeyParams.getParams().getIv();
        } else {
            iv = extractInitialValue(request);
        }

        // determine the encryption scheme from the algorithm
        EncryptionScheme asymmetricScheme =
                EncryptionScheme.fromInt(request.getAsymmetricAlgorithm().getEncryptionScheme());

        // decrypt the asymmetric blob
        byte[] decryptedAsymmetricBlob =
                decryptAsymmetricBlob(request.getAsymmetricBlob(), asymmetricScheme);

        // construct our symmetric key structure from the decrypted asymmetric blob
        SymmetricKey symmetricKey =
                structConverter.convert(decryptedAsymmetricBlob, SymmetricKey.class);

        byte[] decryptedSymmetricBlob =
                decryptSymmetricBlob(request.getSymmetricBlob(), symmetricKey.getKey(), iv,
                "AES/CBC/PKCS5Padding");

        // decrypt the symmetric blob
        return decryptedSymmetricBlob;
    }

    /**
     * Will attempt to decrypt the asymmetric blob that originated from an
     * {@link hirs.structs.elements.tpm.IdentityRequest} using the cipher transformation.
     *
     * @param asymmetricBlob
     *            to be decrypted
     * @param scheme
     *            to decrypt with
     * @return decrypted blob
     */
    byte[] decryptAsymmetricBlob(final byte[] asymmetricBlob, final EncryptionScheme scheme) {
        try {
            // create a cipher from the specified transformation
            Cipher cipher = Cipher.getInstance(scheme.toString());

            switch (scheme) {
            case OAEP:
                OAEPParameterSpec spec =
                        new OAEPParameterSpec("Sha1", "MGF1", MGF1ParameterSpec.SHA1,
                                new PSource.PSpecified("".getBytes()));

                cipher.init(Cipher.PRIVATE_KEY, privateKey, spec);
                break;
            default:
                // initialize the cipher to decrypt using the ACA private key.
                cipher.init(Cipher.DECRYPT_MODE, privateKey);
            }

            cipher.update(asymmetricBlob);

            return cipher.doFinal();
        } catch (NoSuchPaddingException | NoSuchAlgorithmException | InvalidKeyException
                | BadPaddingException | IllegalBlockSizeException
                | InvalidAlgorithmParameterException e) {
            throw new IdentityProcessingException(
                    "Encountered error while decrypting asymmetric blob of an identity request: "
                            + e.getMessage(), e);
        }
    }

    /**
     * Will attempt to decrypt the symmetric blob that originated from an
     * {@link hirs.structs.elements.tpm.IdentityRequest} using the specified symmetric key
     * and cipher transformation.
     *
     * @param symmetricBlob
     *            to be decrypted
     * @param symmetricKey
     *            to use to decrypt
     * @param iv
     *            to use with decryption cipher
     * @param transformation
     *            of the cipher
     * @return decrypted symmetric blob
     */
    byte[] decryptSymmetricBlob(final byte[] symmetricBlob, final byte[] symmetricKey,
            final byte[] iv, final String transformation) {
        try {
            // create a cipher from the specified transformation
            Cipher cipher = Cipher.getInstance(transformation);

            // generate a key specification to initialize the cipher
            SecretKeySpec keySpec = new SecretKeySpec(symmetricKey, "AES");

            // initialize the cipher to decrypt using the symmetric key
            cipher.init(Cipher.DECRYPT_MODE, keySpec, new IvParameterSpec(iv));

            // decrypt the symmetric blob
            return cipher.doFinal(symmetricBlob);
        } catch (IllegalBlockSizeException | InvalidKeyException | NoSuchAlgorithmException
                | BadPaddingException | NoSuchPaddingException
                | InvalidAlgorithmParameterException e) {
            throw new IdentityProcessingException(
                    "Encountered error while decrypting symmetric blob of an identity request: "
                            + e.getMessage(), e);
        }
    }

    /**
     * Constructs a public key where the modulus is in raw form.
     *
     * @param modulus
     *            in byte array form
     * @return public key using specific modulus and the well known exponent
     */
    PublicKey assemblePublicKey(final byte[] modulus) {
        return assemblePublicKey(Hex.encodeHexString(modulus));
    }

    /**
     * Constructs a public key where the modulus is Hex encoded.
     *
     * @param modulus
     *            hex encoded modulus
     * @return public key using specific modulus and the well known exponent
     */
    PublicKey assemblePublicKey(final String modulus) {
        return assemblePublicKey(new BigInteger(modulus,
                AttestationCertificateAuthority.DEFAULT_IV_SIZE));
    }

    /**
     * Assembles a public key using a defined big int modulus and the well known exponent.
     */
    private PublicKey assemblePublicKey(final BigInteger modulus) {
        // generate a key spec using mod and exp
        RSAPublicKeySpec keySpec = new RSAPublicKeySpec(modulus, EXPONENT);

        // create the public key
        try {
            KeyFactory keyFactory = KeyFactory.getInstance("RSA");
            return keyFactory.generatePublic(keySpec);
        } catch (NoSuchAlgorithmException | InvalidKeySpecException e) {
            throw new UnexpectedServerException(
                    "Encountered unexpected error creating public key: " + e.getMessage(), e);
        }
    }

    /**
     * @return {@link SymmetricKey} using random bytes
     */
    SymmetricKey generateSymmetricKey() {

        // create a session key for the CA contents
        byte[] responseSymmetricKey =
                generateRandomBytes(AttestationCertificateAuthority.DEFAULT_IV_SIZE);

        // create a symmetric key struct for the CA contents
        SymmetricKey sessionKey =
                new SimpleStructBuilder<>(SymmetricKey.class)
                        .set("algorithmId", SymmetricKey.ALGORITHM_AES)
                        .set("encryptionScheme", SymmetricKey.SCHEME_CBC)
                        .set("key", responseSymmetricKey).build();
        return sessionKey;
    }

    /**
     * Generate asymmetric contents part of the identity response.
     *
     * @param proof
     *            identity requests symmetric contents, otherwise, the identity proof
     * @param symmetricKey
     *            identity response session key
     * @param publicKey
     *            of the EK certificate contained within the identity proof
     * @return encrypted asymmetric contents
     */
    byte[] generateAsymmetricContents(final IdentityProof proof, final SymmetricKey symmetricKey,
            final PublicKey publicKey) {
        try {
            // obtain the identity key from the identity proof
            byte[] identityKey = structConverter.convert(proof.getIdentityKey());
            byte[] sessionKey = structConverter.convert(symmetricKey);

            // create a SHA1 digest of the identity key
            MessageDigest md = MessageDigest.getInstance("SHA-1");
            md.update(identityKey);

            // generate the digest
            byte[] identityDigest = md.digest();

            // combine the session key with the digest of the identity key
            byte[] asymmetricContents = ArrayUtils.addAll(sessionKey, identityDigest);

            // encrypt the asymmetric contents and return
            OAEPParameterSpec oaepSpec =
                    new OAEPParameterSpec("Sha1", "MGF1", MGF1ParameterSpec.SHA1,
                            new PSource.PSpecified("TCPA".getBytes()));

            // initialize the asymmetric cipher using the default OAEP transformation
            Cipher cipher = Cipher.getInstance(EncryptionScheme.OAEP.toString());

            // initialize the cipher using the public spec with the additional OAEP specification
            cipher.init(Cipher.PUBLIC_KEY, publicKey, oaepSpec);

            return cipher.doFinal(asymmetricContents);
        } catch (NoSuchAlgorithmException | IllegalBlockSizeException | NoSuchPaddingException
                | InvalidKeyException | BadPaddingException
                | InvalidAlgorithmParameterException e) {
            throw new CertificateProcessingException(
                    "Encountered error while generating ACA session key: " + e.getMessage(), e);
        }
    }

    /**
     * Generate the Identity Response using the identity credential and the session key.
     *
     * @param credential
     *            the identity credential
     * @param symmetricKey
     *            generated session key for this request/response chain
     * @return identity response for an identity request
     */
    SymmetricAttestation generateAttestation(final X509Certificate credential,
            final SymmetricKey symmetricKey) {

        try {
            // initialize the symmetric cipher
            Cipher aesCipher = Cipher.getInstance("AES/CBC/PKCS5Padding");

            // generate a key specification to initialize the cipher
            SecretKeySpec keySpec = new SecretKeySpec(symmetricKey.getKey(), "AES");

            // fill IV with random bytes
            byte[] credentialIV = generateRandomBytes(
                                                AttestationCertificateAuthority.DEFAULT_IV_SIZE);

            // create IV encryption parameter specification
            IvParameterSpec ivParameterSpec = new IvParameterSpec(credentialIV);

            // initialize the cipher to decrypt using the symmetric key
            aesCipher.init(Cipher.ENCRYPT_MODE, keySpec, ivParameterSpec);

            // encrypt the credential
            byte[] encryptedCredential = aesCipher.doFinal(credential.getEncoded());

            // prepend the IV to the encrypted credential
            byte[] credentialBytes = ArrayUtils.addAll(credentialIV, encryptedCredential);

            // create attestation for identity response that contains the credential
            SymmetricAttestation attestation =
                    new SimpleStructBuilder<>(SymmetricAttestation.class)
                            .set("credential", credentialBytes)
                            .set("algorithm",
                                    new SimpleStructBuilder<>(SymmetricKeyParams.class)
                                            .set("algorithmId", SymmetricKeyParams.ALGORITHM_AES)
                                            .set("encryptionScheme",
                                                    SymmetricKeyParams.SCHEME_CBC_PKCS5PADDING)
                                            .set("signatureScheme", 0).build()).build();

            return attestation;

        } catch (BadPaddingException | IllegalBlockSizeException | NoSuchAlgorithmException
                | InvalidKeyException | InvalidAlgorithmParameterException | NoSuchPaddingException
                | CertificateEncodingException e) {
            throw new CertificateProcessingException(
                    "Encountered error while generating Identity Response: " + e.getMessage(), e);
        }
    }

    /**
     * Generates a credential using the specified public key.
     *
     * @param publicKey
     *            cannot be null
     * @param endorsementCredential
     *            the endorsement credential
     * @param platformCredentials
     *            the set of platform credentials
     * @param deviceName
     *            The host name used in the subject alternative name
     * @return identity credential
     */
    X509Certificate generateCredential(final PublicKey publicKey,
                                       final EndorsementCredential endorsementCredential,
                                       final Set<PlatformCredential> platformCredentials,
                                       final String deviceName) {
        try {
            // have the certificate expire in the configured number of days
            Calendar expiry = Calendar.getInstance();
            expiry.add(Calendar.DAY_OF_YEAR, validDays);

            X500Name issuer =
                    new X500Name(acaCertificate.getSubjectX500Principal().getName());
            Date notBefore = new Date();
            Date notAfter = expiry.getTime();
            BigInteger serialNumber = BigInteger.valueOf(System.currentTimeMillis());

            SubjectPublicKeyInfo subjectPublicKeyInfo =
                    SubjectPublicKeyInfo.getInstance(publicKey.getEncoded());

            // The subject should be left blank, per spec
            X509v3CertificateBuilder builder =
                    new X509v3CertificateBuilder(issuer, serialNumber,
                            notBefore, notAfter, null /* subjectName */, subjectPublicKeyInfo);

            Extension subjectAlternativeName =
                IssuedCertificateAttributeHelper.buildSubjectAlternativeNameFromCerts(
                endorsementCredential, platformCredentials, deviceName);

            Extension authKeyIdentifier = IssuedCertificateAttributeHelper
                    .buildAuthorityKeyIdentifier(endorsementCredential);

            builder.addExtension(subjectAlternativeName);
            if (authKeyIdentifier != null) {
                builder.addExtension(authKeyIdentifier);
            }
            // identify cert as an AIK with this extension
            if (IssuedCertificateAttributeHelper.EXTENDED_KEY_USAGE_EXTENSION != null) {
                builder.addExtension(IssuedCertificateAttributeHelper.EXTENDED_KEY_USAGE_EXTENSION);
            } else {
                LOG.warn("Failed to build extended key usage extension and add to AIK");
                throw new IllegalStateException("Extended Key Usage attribute unavailable. "
                        + "Unable to issue certificates");
            }

            ContentSigner signer = new JcaContentSignerBuilder("SHA1WithRSA")
                .setProvider("BC").build(privateKey);
            X509CertificateHolder holder = builder.build(signer);
            return new JcaX509CertificateConverter()
                    .setProvider("BC").getCertificate(holder);
        } catch (IOException | OperatorCreationException | CertificateException e) {
            throw new CertificateProcessingException("Encountered error while generating "
                    + "identity credential: " + e.getMessage(), e);
        }
    }

    /**
     * Performs the first step of the TPM 2.0 identity claim process. Takes an ek, ak, and secret
     * and then generates a seed that is used to generate AES and HMAC keys. Parses the ak name.
     * Encrypts the seed with the public ek. Uses the AES key to encrypt the secret. Uses the HMAC
     * key to generate an HMAC to cover the encrypted secret and the ak name. The output is an
     * encrypted blob that acts as the first part of a challenge-response authentication mechanism
     * to validate an identity claim.
     *
     * Equivalent to calling tpm2_makecredential using tpm2_tools.
     *
     * @param ek endorsement key in the identity claim
     * @param ak attestation key in the identity claim
     * @param secret a nonce
     * @return the encrypted blob forming the identity claim challenge
     */
    protected ByteString tpm20MakeCredential(final RSAPublicKey ek, final RSAPublicKey ak,
                                             final byte[] secret) {
        // check size of the secret
        if (secret.length > MAX_SECRET_LENGTH) {
            throw new IllegalArgumentException("Secret must be " + MAX_SECRET_LENGTH
                    + " bytes or smaller.");
        }

        // generate a random 32 byte seed
        byte[] seed = generateRandomBytes(SEED_LENGTH);

        try {
            // encrypt seed with pubEk
            Cipher asymCipher = Cipher.getInstance("RSA/ECB/OAEPWithSHA-256AndMGF1Padding");
            OAEPParameterSpec oaepSpec = new OAEPParameterSpec("SHA-256", "MGF1",
                    MGF1ParameterSpec.SHA256, new PSource.PSpecified("IDENTITY\0".getBytes()));
            asymCipher.init(Cipher.PUBLIC_KEY, ek, oaepSpec);
            asymCipher.update(seed);
            byte[] encSeed = asymCipher.doFinal();

            // generate ak name from akMod
            byte[] akModTemp = ak.getModulus().toByteArray();
            byte[] akMod = new byte[RSA_MODULUS_LENGTH];
            int startpos = 0;
            // BigIntegers are signed, so a modulus that has a first bit of 1
            // will be padded with a zero byte that must be removed
            if (akModTemp[0] == 0x00) {
                startpos = 1;
            }
            System.arraycopy(akModTemp, startpos, akMod, 0, RSA_MODULUS_LENGTH);
            byte[] akName = generateAkName(akMod);

            // generate AES and HMAC keys from seed
            byte[] aesKey = cryptKDFa(seed, "STORAGE", akName, AES_KEY_LENGTH_BYTES);
            byte[] hmacKey = cryptKDFa(seed, "INTEGRITY", null, HMAC_KEY_LENGTH_BYTES);

            // use two bytes to add a size prefix on secret
            ByteBuffer b;
            b = ByteBuffer.allocate(2);
            b.putShort((short) (secret.length));
            byte[] secretLength = b.array();
            byte[] secretBytes = new byte[secret.length + 2];
            System.arraycopy(secretLength, 0, secretBytes, 0, 2);
            System.arraycopy(secret, 0, secretBytes, 2, secret.length);

            // encrypt size prefix + secret with AES key
            Cipher symCipher = Cipher.getInstance("AES/CFB/NoPadding");
            byte[] defaultIv = HexUtils.hexStringToByteArray("00000000000000000000000000000000");
            IvParameterSpec ivSpec = new IvParameterSpec(defaultIv);
            symCipher.init(Cipher.ENCRYPT_MODE, new SecretKeySpec(aesKey, "AES"), ivSpec);
            byte[] encSecret = symCipher.doFinal(secretBytes);

            // generate HMAC covering encrypted secret and ak name
            Mac integrityHmac = Mac.getInstance("HmacSHA256");
            SecretKeySpec integrityKey = new SecretKeySpec(hmacKey, integrityHmac.getAlgorithm());
            integrityHmac.init(integrityKey);
            byte[] message = new byte[encSecret.length + akName.length];
            System.arraycopy(encSecret, 0, message, 0, encSecret.length);
            System.arraycopy(akName, 0, message, encSecret.length, akName.length);
            integrityHmac.update(message);
            byte[] integrity = integrityHmac.doFinal();
            b = ByteBuffer.allocate(2);
            b.putShort((short) (HMAC_SIZE_LENGTH_BYTES + HMAC_KEY_LENGTH_BYTES + encSecret.length));
            byte[] topSize = b.array();

            // return ordered blob of assembled credentials
            byte[] bytesToReturn = assembleCredential(topSize, integrity, encSecret, encSeed);
            return ByteString.copyFrom(bytesToReturn);

        } catch (BadPaddingException | IllegalBlockSizeException | NoSuchAlgorithmException
                | InvalidKeyException | InvalidAlgorithmParameterException
                | NoSuchPaddingException e) {
            throw new IdentityProcessingException(
                    "Encountered error while making the identity claim challenge: "
                            + e.getMessage(), e);
        }
    }

    @SuppressWarnings("magicnumber")
    private byte[] assembleCredential(final byte[] topSize, final byte[] integrityHmac,
                                             final byte[] encryptedSecret,
                                             final byte[] encryptedSeed) {
        /*
         * Credential structure breakdown with endianness:
         * 0-1 topSize (2), LE
         * 2-3 hashsize (2), BE always 0x0020
         * 4-35 integrity HMac (32)
         * 36-133 (98 = 32*3 +2) of zeros, copy over from encSecret starting at [36]
         * 134-135 (2) LE size, always 0x0001
         * 136-391 (256) copy over with encSeed
         * */
        byte[] credentialBlob = new byte[TPM2_CREDENTIAL_BLOB_SIZE];
        credentialBlob[0] = topSize[1];
        credentialBlob[1] = topSize[0];
        credentialBlob[2] = 0x00;
        credentialBlob[3] = 0x20;
        System.arraycopy(integrityHmac, 0, credentialBlob, 4, 32);
        for (int i = 0; i < 98; i++) {
            credentialBlob[36 + i] = 0x00;
        }
        System.arraycopy(encryptedSecret, 0, credentialBlob, 36, encryptedSecret.length);
        credentialBlob[134] = 0x00;
        credentialBlob[135] = 0x01;
        System.arraycopy(encryptedSeed, 0, credentialBlob, 136, 256);
        // return the result
        return credentialBlob;
    }

    /**
     * Determines the AK name from the AK Modulus.
     * @param akModulus modulus of an attestation key
     * @return the ak name byte array
     * @throws NoSuchAlgorithmException Underlying SHA256 method used a bad algorithm
     */
    byte[] generateAkName(final byte[] akModulus) throws NoSuchAlgorithmException {
        byte[] namePrefix = HexUtils.hexStringToByteArray(AK_NAME_PREFIX);
        byte[] hashPrefix = HexUtils.hexStringToByteArray(AK_NAME_HASH_PREFIX);
        byte[] toHash = new byte[hashPrefix.length + akModulus.length];
        System.arraycopy(hashPrefix, 0, toHash, 0, hashPrefix.length);
        System.arraycopy(akModulus, 0, toHash, hashPrefix.length, akModulus.length);
        byte[] nameHash = sha256hash(toHash);
        byte[] toReturn = new byte[namePrefix.length + nameHash.length];
        System.arraycopy(namePrefix, 0, toReturn, 0, namePrefix.length);
        System.arraycopy(nameHash, 0, toReturn, namePrefix.length, nameHash.length);
        return toReturn;
    }

    /**
     * This replicates the TPM 2.0 CryptKDFa function to an extent. It will only work for generation
     * that uses SHA-256, and will only generate values of 32 B or less. Counters above zero and
     * multiple contexts are not supported in this implementation. This should work for all uses of
     * the KDF for TPM2_MakeCredential.
     *
     * @param seed random value used to generate the key
     * @param label first portion of message used to generate key
     * @param context second portion of message used to generate key
     * @param sizeInBytes size of key to generate in bytes
     * @return the derived key
     * @throws NoSuchAlgorithmException Wrong crypto algorithm selected
     * @throws InvalidKeyException Invalid key used
     */
    @SuppressWarnings("magicnumber")
    private byte[] cryptKDFa(final byte[] seed, final String label, final byte[] context,
                                   final int sizeInBytes)
            throws NoSuchAlgorithmException, InvalidKeyException {
        ByteBuffer b = ByteBuffer.allocate(4);
        b.putInt(1);
        byte[] counter = b.array();
        // get the label
        String labelWithEnding = label;
        if (label.charAt(label.length() - 1) != "\0".charAt(0)) {
            labelWithEnding = label + "\0";
        }
        byte[] labelBytes = labelWithEnding.getBytes();
        b = ByteBuffer.allocate(4);
        b.putInt(sizeInBytes * 8);
        byte[] desiredSizeInBits = b.array();
        int sizeOfMessage = 8 + labelBytes.length;
        if (context != null) {
            sizeOfMessage += context.length;
        }
        byte[] message = new byte[sizeOfMessage];
        int marker = 0;
        System.arraycopy(counter, 0, message, marker, 4);
        marker += 4;
        System.arraycopy(labelBytes, 0, message, marker, labelBytes.length);
        marker += labelBytes.length;
        if (context != null) {
            System.arraycopy(context, 0, message, marker, context.length);
            marker += context.length;
        }
        System.arraycopy(desiredSizeInBits, 0, message, marker, 4);
        Mac hmac;
        byte[] toReturn = new byte[sizeInBytes];

        hmac = Mac.getInstance("HmacSHA256");
        SecretKeySpec hmacKey = new SecretKeySpec(seed, hmac.getAlgorithm());
        hmac.init(hmacKey);
        hmac.update(message);
        byte[] hmacResult = hmac.doFinal();
        System.arraycopy(hmacResult, 0, toReturn, 0, sizeInBytes);
        return toReturn;
    }

    /**
     * Computes the sha256 hash of the given blob.
     * @param blob byte array to take the hash of
     * @return sha256 hash of blob
     * @throws NoSuchAlgorithmException improper algorithm selected
     */
    private byte[] sha256hash(final byte[] blob) throws NoSuchAlgorithmException {
        MessageDigest md = MessageDigest.getInstance("SHA-256");
        md.update(blob);
        return md.digest();
    }

    /**
     * Generates a array of random bytes.
     *
     * @param numberOfBytes
     *            to be generated
     * @return byte array filled with the specified number of bytes.
     */
    private byte[] generateRandomBytes(final int numberOfBytes) {
        byte[] bytes = new byte[numberOfBytes];
        SecureRandom random = new SecureRandom();
        random.nextBytes(bytes);
        return bytes;
    }

    /**
     * Extracts the IV from the identity request. That is, take the first block of data from the
     * symmetric blob and treat that as the IV. This modifies the original symmetric block.
     *
     * @param identityRequest
     *            to extract the IV from
     * @return the IV from the identity request
     */
    private byte[] extractInitialValue(final IdentityRequest identityRequest) {

        // make a reference to the symmetric blob
        byte[] symmetricBlob = identityRequest.getSymmetricBlob();

        // create the IV
        byte[] iv = new byte[AttestationCertificateAuthority.DEFAULT_IV_SIZE];

        // initialize a new symmetric blob with the length of the original minus the IV
        byte[] updatedBlob = new byte[symmetricBlob.length - iv.length];

        // copy the IV out of the original symmetric blob
        System.arraycopy(symmetricBlob, 0, iv, 0, iv.length);

        // copy everything but the IV out of the original blob into the new blob
        System.arraycopy(symmetricBlob, iv.length, updatedBlob, 0, updatedBlob.length);

        // reassign the symmetric blob to the request.
        identityRequest.setSymmetricBlob(updatedBlob);

        return iv;
    }

    /**
     * Helper method to unwrap the certificate request sent by the client and verify the
     * provided nonce.
     *
     * @param request Client Certificate Request containing nonce to complete identity claim
     * @return the {@link TPM2ProvisionerState} if valid nonce provided / null, otherwise
     */
    private TPM2ProvisionerState getTpm2ProvisionerState(
            final ProvisionerTpm2.CertificateRequest request) {
        if (request.hasNonce()) {
            byte[] nonce = request.getNonce().toByteArray();
            return TPM2ProvisionerState.getTPM2ProvisionerState(tpm2ProvisionerStateDBManager,
                    nonce);
        }
        return null;
    }

    /**
     * Helper method to parse a byte array into an {@link ProvisionerTpm2.IdentityClaim}.
     *
     * @param identityClaim byte array that should be converted to a Protobuf IdentityClaim
     *                      object
     * @throws {@link IdentityProcessingException} if byte array could not be parsed
     * @return the Protobuf generated Identity Claim object
     */
    private ProvisionerTpm2.IdentityClaim parseIdentityClaim(final byte[] identityClaim) {
        try {
            return ProvisionerTpm2.IdentityClaim.parseFrom(identityClaim);
        } catch (InvalidProtocolBufferException ipbe) {
            throw new IdentityProcessingException(
                    "Could not deserialize Protobuf Identity Claim object.", ipbe);
        }
    }

    /**
     * Helper method to parse an Endorsement Credential from a Protobuf generated
     * IdentityClaim. Will also check if the Endorsement Credential was already uploaded.
     * Persists the Endorsement Credential if it does not already exist.
     *
     * @param identityClaim a Protobuf generated Identity Claim object
     * @param ekPub the endorsement public key from the Identity Claim object
     * @return the Endorsement Credential, if one exists, null otherwise
     */
    private EndorsementCredential parseEcFromIdentityClaim(
            final ProvisionerTpm2.IdentityClaim identityClaim,
            final PublicKey ekPub) {
        EndorsementCredential endorsementCredential = null;
        if (identityClaim.hasEndorsementCredential()) {
            endorsementCredential = CredentialManagementHelper.storeEndorsementCredential(
                    this.certificateManager,
                    identityClaim.getEndorsementCredential().toByteArray());
        } else if (ekPub != null) {
            LOG.warn("Endorsement Cred was not in the identity claim from the client."
                    + " Checking for uploads.");
            endorsementCredential = getEndorsementCredential(ekPub);
        } else {
            LOG.warn("No endorsement credential was received in identity claim and no EK Public"
                    + " Key was provided to check for uploaded certificates.");
        }
        return endorsementCredential;
    }

    /**
     * Helper method to parse a set of Platform Credentials from a Protobuf generated
     * IdentityClaim and Endorsement Credential. Persists the Platform Credentials if they
     * do not already exist.
     *
     * @param identityClaim a Protobuf generated Identity Claim object
     * @param endorsementCredential an endorsement credential to check if platform credentials
     *                              exist
     * @return the Set of Platform Credentials, if they exist, an empty set otherwise
     */
    private Set<PlatformCredential> parsePcsFromIdentityClaim(
            final ProvisionerTpm2.IdentityClaim identityClaim,
            final EndorsementCredential endorsementCredential) {
        Set<PlatformCredential> platformCredentials = new HashSet<>();
        if (identityClaim.getPlatformCredentialCount() > 0) {
            for (ByteString platformCredential : identityClaim.getPlatformCredentialList()) {
                if (!platformCredential.isEmpty()) {
                    platformCredentials.add(CredentialManagementHelper.storePlatformCredential(
                            this.certificateManager, platformCredential.toByteArray()));
                }
            }
        } else if (endorsementCredential != null) {
            // if none in the identity claim, look for uploaded platform credentials
            LOG.warn("PC was not in the identity claim from the client. Checking for uploads.");
            platformCredentials.addAll(getPlatformCredentials(endorsementCredential));
        } else {
            LOG.warn("No platform credential received in identity claim.");
        }
        return platformCredentials;
    }

    /**
     * Helper method to extract a DER encoded ASN.1 certificate from an X509 certificate.
     *
     * @param certificate the X509 certificate to be converted to DER encoding
     * @throws {@link UnexpectedServerException} if error occurs during encoding retrieval
     * @return the byte array representing the DER encoded certificate
     */
    private byte[] getDerEncodedCertificate(final X509Certificate certificate) {
        try {
            return certificate.getEncoded();
        } catch (CertificateEncodingException e) {
            LOG.error("Error converting certificate to ASN.1 DER Encoding.", e);
            throw new UnexpectedServerException(
                    "Encountered error while converting X509 Certificate to ASN.1 DER Encoding: "
                            + e.getMessage(), e);
        }
    }

    /**
     * Helper method to create an {@link IssuedAttestationCertificate} object, set its
     * corresponding device and persist it.
     *
     * @param derEncodedAttestationCertificate the byte array representing the Attestation
     *                                         certificate
     * @param endorsementCredential the endorsement credential used to generate the AC
     * @param platformCredentials the platform credentials used to generate the AC
     * @param device the device to which the attestation certificate is tied
     * @throws {@link CertificateProcessingException} if error occurs in persisting the Attestation
     *                                             Certificate
     */
    private void saveAttestationCertificate(final byte[] derEncodedAttestationCertificate,
                                            final EndorsementCredential endorsementCredential,
                                            final Set<PlatformCredential> platformCredentials,
                                            final Device device) {
        IssuedAttestationCertificate issuedAc;
        boolean generateCertificate = true;
        SupplyChainPolicy scp = this.supplyChainValidationService.getPolicy();
        Date currentDate = new Date();
        int days;
        try {
            // save issued certificate
            IssuedAttestationCertificate attCert = new IssuedAttestationCertificate(
                    derEncodedAttestationCertificate, endorsementCredential, platformCredentials);

            if (scp != null) {
                issuedAc = IssuedAttestationCertificate.select(certificateManager)
                        .byDeviceId(device.getId()).getCertificate();

                generateCertificate = scp.isIssueAttestationCertificate();
                if (issuedAc != null && scp.isGenerateOnExpiration()) {
                    if (issuedAc.getEndValidity().after(currentDate)) {
                        // so the issued AC is expired
                        // however are we within the threshold
                        days = daysBetween(currentDate, issuedAc.getEndValidity());
                        if (days < Integer.parseInt(scp.getReissueThreshold())) {
                            generateCertificate = true;
                        } else {
                            generateCertificate = false;
                        }
                    }
                }
            }
            if (generateCertificate) {
                attCert.setDevice(device);
                certificateManager.save(attCert);
            }
        } catch (Exception e) {
            LOG.error("Error saving generated Attestation Certificate to database.", e);
            throw new CertificateProcessingException(
                    "Encountered error while storing Attestation Certificate: "
                            + e.getMessage(), e);
        }
    }

    @SuppressWarnings("magicnumber")
    private int daysBetween(final Date date1, final Date date2) {
        return (int) ((date2.getTime() - date1.getTime()) / (1000 * 60 * 60 * 24));
    }
}<|MERGE_RESOLUTION|>--- conflicted
+++ resolved
@@ -1028,26 +1028,6 @@
                         }
                     }
                 } else if (dbSupport.isSwidSupplemental() && !dbSupport.isProcessed()) {
-<<<<<<< HEAD
-                    if (rdr != null) {
-                        try {
-                            TCGEventLog logProcessor = new TCGEventLog(dbSupport.getRimBytes());
-                            ReferenceDigestValue rdv;
-                            for (TpmPcrEvent tpe : logProcessor.getEventList()) {
-                                rdv = new ReferenceDigestValue(rdr.getId(), tpe.getPcrIndex(),
-                                        tpe.getEventDigestStr(), tpe.getEventTypeStr(),
-                                        false, false);
-                                this.referenceEventManager.saveValue(rdv);
-                            }
-                            dbSupport.setProcessed(true);
-                            this.referenceManifestManager.update(dbSupport);
-                        } catch (CertificateException cEx) {
-                            LOG.error(cEx);
-                        } catch (NoSuchAlgorithmException noSaEx) {
-                            LOG.error(noSaEx);
-                        } catch (IOException ioEx) {
-                            LOG.error(ioEx);
-=======
                     try {
                         TCGEventLog logProcessor = new TCGEventLog(dbSupport.getRimBytes());
                         ReferenceDigestValue rdv;
@@ -1057,8 +1037,13 @@
                                     tpe.getEventDigestStr(), tpe.getEventTypeStr(),
                                     false, false, tpe.getEventContent());
                             this.referenceEventManager.saveValue(rdv);
->>>>>>> f503457b
                         }
+                    } catch (CertificateException e) {
+                        e.printStackTrace();
+                    } catch (NoSuchAlgorithmException e) {
+                        e.printStackTrace();
+                    } catch (IOException e) {
+                        e.printStackTrace();
                     }
                 }
             }
