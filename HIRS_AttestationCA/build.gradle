--- conflicted
+++ resolved
@@ -92,11 +92,7 @@
 sourceSets {
     main {
         proto {
-<<<<<<< HEAD
-            srcDir '../HIRS_ProvisionerTPM2/src'
-=======
             srcDir '../HIRS_Provisioner.NET/hirs/Resources'
->>>>>>> e1f59072
         }
     }
 }
