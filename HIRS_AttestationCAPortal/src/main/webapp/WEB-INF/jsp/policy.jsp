<%@page contentType="text/html" pageEncoding="UTF-8"%>

<%-- JSP TAGS --%>
<%@taglib prefix="c" uri="http://java.sun.com/jsp/jstl/core"%>
<%@taglib prefix="spring" uri="http://www.springframework.org/tags"%>
<%@taglib prefix="form" uri="http://www.springframework.org/tags/form"%>
<%@taglib prefix="my" tagdir="/WEB-INF/tags"%>

<%-- CONTENT --%>
<my:page>
    <jsp:attribute name="pageHeaderTitle">Attestation Identity CA Policy Options</jsp:attribute>

    <jsp:body>
        <ul>
            <%-- Endorsement validation --%>
            <div class="aca-input-box">
                <form:form method="POST" modelAttribute="initialData" action="policy/update-ec-validation">
                    <li>Endorsement Credential Validation: ${initialData.enableEcValidation ? 'Enabled' : 'Disabled'}
                        <my:editor id="ecPolicyEditor" label="Edit Settings">
                            <div class="radio">
                                <label><input id="ecTop" type="radio" name="ecValidate" ${initialData.enableEcValidation ? 'checked' : ''}  value="checked"/> Endorsement Credentials will be validated</label>
                            </div>
                            <div class="radio">
                                <label><input id="ecBot" type="radio" name="ecValidate" ${initialData.enableEcValidation ? '' : 'checked'} value="unchecked"/> Endorsement Credentials will not be validated</label>
                            </div>
                        </my:editor>
                    </li>
                </form:form>
            </div>

            <%-- Platform validation --%>
            <div class="aca-input-box">
                <form:form method="POST" modelAttribute="initialData" action="policy/update-pc-validation">
                    <li>Platform Credential Validation: ${initialData.enablePcCertificateValidation ? 'Enabled' : 'Disabled'}
                        <my:editor id="pcPolicyEditor" label="Edit Settings">
                            <div class="radio">
                                <label><input id="pcTop" type="radio" name="pcValidate" ${initialData.enablePcCertificateValidation ? 'checked' : ''} value="checked"/> Platform Credentials will be validated</label>
                            </div>
                            <div class="radio">
                                <label><input id="pcBot" type="radio" name="pcValidate" ${initialData.enablePcCertificateValidation ? '' : 'checked'}  value="unchecked"/> Platform Credentials will not be validated</label>
                            </div>
                        </my:editor>
                    </li>
                </form:form>
            </div>

            <%-- Platform attribute validation --%>
            <div class="aca-input-box">
                <form:form method="POST" modelAttribute="initialData" action="policy/update-pc-attribute-validation">
                    <ul>
                        <li>Platform Attribute Credential Validation: ${initialData.enablePcCertificateAttributeValidation ? 'Enabled' : 'Disabled'}
                            <my:editor id="pcAttributePolicyEditor" label="Edit Settings">
                                <div class="radio">
                                    <label><input id="pcAttrTop" type="radio" name="pcAttributeValidate" ${initialData.enablePcCertificateAttributeValidation ? 'checked' : ''} value="checked"/> Platform Credential Attributes will be validated</label>
                                </div>
                                <div class="radio">
                                    <label><input id="pcAttrBot" type="radio" name="pcAttributeValidate" ${initialData.enablePcCertificateAttributeValidation ? '' : 'checked'}  value="unchecked"/> Platform Credential Attributes will not be validated</label>
                                </div>
                            </my:editor>
                        </li>
                    </ul>
                </form:form>
            </div>

            <%-- Firmware validation --%>
            <div class="aca-input-box">
                <form:form method="POST" modelAttribute="initialData" action="policy/update-firmware-validation">
                    <li>Firmware Validation: ${initialData.enableFirmwareValidation ? 'Enabled' : 'Disabled'}
                        <my:editor id="firmwarePolicyEditor" label="Edit Settings">
                            <div class="radio">
                                <label><input id="firmwareTop" type="radio" name="fmValidate" ${initialData.enableFirmwareValidation ? 'checked' : ''} value="checked"/> Firmware will be validated</label>
                            </div>
                            <div class="radio">
                                <label><input id="firmwareBot" type="radio" name="fmValidate" ${initialData.enableFirmwareValidation ? '' : 'checked'}  value="unchecked"/> Firmware will not be validated</label>
                            </div>
                        </my:editor>
                    </form:form>
                    <ul>
                        <form:form method="POST" modelAttribute="initialData" action="policy/update-ima-ignore">
                            <li>Ignore IMA PCR Entry: ${initialData.enableIgnoreIma ? 'Enabled' : 'Disabled'}
                                <my:editor id="ignoreImaPolicyEditor" label="Edit Settings">
                                    <div class="radio">
                                        <label><input id="imaTop" type="radio" name="ignoreIma" ${initialData.enableIgnoreIma ? 'checked' : ''} value="checked"/> Ignore IMA enabled</label>
                                    </div>
                                    <div class="radio">
                                        <label><input id="imaBot" type="radio" name="ignoreIma" ${initialData.enableIgnoreIma ? '' : 'checked'}  value="unchecked"/> Ignore IMA disabled</label>
                                    </div>
                                </my:editor>
                            </li>
                        </form:form>
                        <form:form method="POST" modelAttribute="initialData" action="policy/update-tboot-ignore">
                            <li>Ignore TBOOT PCRs Entry: ${initialData.enableIgnoreTboot ? 'Enabled' : 'Disabled'}
                                <my:editor id="ignoreTbootPolicyEditor" label="Edit Settings">
                                    <div class="radio">
                                        <label><input id="tbootTop" type="radio" name="ignoretBoot" ${initialData.enableIgnoreTboot ? 'checked' : ''} value="checked"/> Ignore TBoot enabled</label>
                                    </div>
                                    <div class="radio">
                                        <label><input id="tbootBot" type="radio" name="ignoretBoot" ${initialData.enableIgnoreTboot ? '' : 'checked'}  value="unchecked"/> Ignore TBoot disabled</label>
                                    </div>
                                </my:editor>
                            </li>
                        </form:form>
                        <form:form method="POST" modelAttribute="initialData" action="policy/update-gpt-ignore">
                            <li>Ignore GPT PCRs Entry: ${initialData.enableIgnoreGpt ? 'Enabled' : 'Disabled'}
                                <my:editor id="ignoreGptPolicyEditor" label="Edit Settings">
                                    <div class="radio">
                                        <label><input id="gptTop" type="radio" name="ignoreGpt" ${initialData.enableIgnoreGpt ? 'checked' : ''} value="checked"/> Ignore GPT enabled</label>
                                    </div>
                                    <div class="radio">
                                        <label><input id="gptBot" type="radio" name="ignoreGpt" ${initialData.enableIgnoreGpt ? '' : 'checked'} value="unchecked"/> Ignore GPT disabled</label>
                                    </div>
                                </my:editor>
                            </li>
                        </form:form>
                        <form:form method="POST" modelAttribute="initialData" action="policy/update-os-evt-ignore">
                            <li>Ignore OS Events: ${initialData.enableIgnoreOsEvt ? 'Enabled' : 'Disabled'}
                                <my:editor id="ignoreOsEvtPolicyEditor" label="Edit Settings">
                                    <div class="radio">
                                        <label><input id="osTop" type="radio" name="ignoreOsEvt" ${initialData.enableIgnoreOsEvt ? 'checked' : ''} value="checked"/> Ignore Os Events enabled</label>
                                    </div>
                                    <div class="radio">
                                        <label><input id="osBot" type="radio" name="ignoreOsEvt" ${initialData.enableIgnoreOsEvt ? '' : 'checked'} value="unchecked"/> Ignore Os Events disabled</label>
                                    </div>
                                </my:editor>
                            </li>
                        </form:form>
                    </ul>
                </li>
            </div>
            <br />

            <%-- Generate Attestation Certificate--%>
            <div class="aca-input-box">
                <form:form method="POST" modelAttribute="initialData" action="policy/update-issue-attestation">
                    <li>Generate Attestation Certificate: ${initialData.issueAttestationCertificate ? 'Enabled' : 'Disabled'}
                        <my:editor id="issuedCertificatePolicyEditor" label="Edit Settings">
                            <div class="radio">
                                <label><input id="aicTop" type="radio" name="attestationCertificateIssued" ${initialData.issueAttestationCertificate ? '' : 'checked'} value="unchecked"/> Never generate an Attestation Certificate</label>
                            </div>
                            <div class="radio">
                                <label><input id="aicMid" type="radio" name="attestationCertificateIssued" ${initialData.issueAttestationCertificate ? 'checked' : ''} value="checked"/> Conditionally generate an Attestation Certificate before 'Not After' expiration date</label>
                            </div>
                        </my:editor>
                </form:form>
                    <ul>
                        <form:form method="POST" modelAttribute="initialData" action="policy/update-expire-on">
                            <li>Attestation Certificate Validity period: ${initialData.generateOnExpiration ? 'Enabled' : 'Disabled'}
                                <my:editor id="issuedCertificatePolicyExpirationEditor" label="Edit Settings">
                                    <div class="radio">
                                        <label>
                                            <input id="aicBot" type="checkbox" name="generationExpirationOn" ${initialData.generateOnExpiration ? 'checked' : ''} value="checked" />
                                                Attestation Certificate validity period (Default 3651 days)<br />
                                                Select period in days: <input id="expirationValue" type="text" name="expirationValue" value="${initialData.expirationValue}" />
                                        </label>
                                    </div>
                                </my:editor>
                            </li>
                        </form:form>
                        <form:form method="POST" modelAttribute="initialData" action="policy/update-threshold">
                            <li>Attestation Certificate Renewal period: ${initialData.generateOnExpiration ? 'Enabled' : 'Disabled'}
                                <my:editor id="issuedCertificatePolicyGenerateEditor" label="Edit Settings">
                                    <div class="radio">
                                        <label>
                                            <input id="aicBot" type="checkbox" name="generationExpirationOn" ${initialData.generateOnExpiration ? 'checked' : ''} value="checked" />
                                                Renew 'n' days before Attestation Certificate's  'Not After' Validity date (Default 365 days)<br />
                                                Select 'n' period in days: <input id="thresholdValue" type="text" name="thresholdValue" value="${initialData.thresholdValue}" />
                                        </label>
                                    </div>
                                </my:editor>
                            </li>
                        </form:form>
                    </ul>
                </li>
            </div>
            <br />

            <%-- Generate LDevID Certificate--%>
            <div class="aca-input-box">
                <form:form method="POST" modelAttribute="initialData" action="policy/update-issue-devid">
                    <li>Generate LDevID Certificate: ${initialData.issueDevIdCertificate ? 'Enabled' : 'Disabled'}
                        <my:editor id="issuedDevIdCertificatePolicyEditor" label="Edit Settings">
                            <div class="radio">
                                <label><input id="devIdTop" type="radio" name="devIdCertificateIssued" ${initialData.issueDevIdCertificate ? '' : 'checked'} value="unchecked"/> Never generate a DevID Certificate</label>
                            </div>
                            <div class="radio">
                                <label><input id="devIdMid" type="radio" name="devIdCertificateIssued" ${initialData.issueDevIdCertificate ? 'checked' : ''} value="checked"/> Conditionally generate an DevID Certificate before 'Not After' expiration date</label>
                            </div>
                        </my:editor>
                </form:form>
                    <ul>
                        <form:form method="POST" modelAttribute="initialData" action="policy/update-devid-expire-on">
                            <li>LDevID Certificate Validity period: ${initialData.devIdExpirationFlag ? 'Enabled' : 'Disabled'}
                                <my:editor id="issuedDevIdCertificatePolicyExpirationEditor" label="Edit Settings">
                                    <div class="radio">
                                        <label>
                                        <input id="devIdBot" type="checkbox" name="devIdExpirationChecked" ${initialData.devIdExpirationFlag ? 'checked' : ''} value="checked" />
<<<<<<< HEAD
                                        DevID Certificate validity period (Default 3651 days)<br />
=======
                                        LDevID Certificate validity period (Default 3651 days)<br />
>>>>>>> 3f091a38
                                        Select period in days: <input id="devIdExpirationValue" type="text" name="devIdExpirationValue" value="${initialData.devIdExpirationValue}" />
                                        </label>
                                    </div>
                                </my:editor>
                            </li>
                        </form:form>
                        <form:form method="POST" modelAttribute="initialData" action="policy/update-devid-threshold">
                            <li>LDevID Certificate Renewal period: ${initialData.devIdExpirationFlag ? 'Enabled' : 'Disabled'}
                                <my:editor id="issuedDevIdCertificatePolicyGenerateEditor" label="Edit Settings">
                                    <div class="radio">
                                        <label>
                                        <input id="devIdBot" type="checkbox" name="devIdExpirationChecked" ${initialData.devIdExpirationFlag ? 'checked' : ''} value="checked" />
                                        Renew 'n' days before LDevID Certificate's  'Not After' Validity date (Default 365 days)<br />
                                        Select 'n' period in days: <input id="devIdThresholdValue" type="text" name="devIdThresholdValue" value="${initialData.devIdThresholdValue}" />
                                        </label>
                                    </div>
                                </my:editor>
                            </li>
                        </form:form>
                    </ul>
                </li>
            </div>
        </ul>
    </jsp:body>
</my:page><|MERGE_RESOLUTION|>--- conflicted
+++ resolved
@@ -194,11 +194,7 @@
                                     <div class="radio">
                                         <label>
                                         <input id="devIdBot" type="checkbox" name="devIdExpirationChecked" ${initialData.devIdExpirationFlag ? 'checked' : ''} value="checked" />
-<<<<<<< HEAD
                                         DevID Certificate validity period (Default 3651 days)<br />
-=======
-                                        LDevID Certificate validity period (Default 3651 days)<br />
->>>>>>> 3f091a38
                                         Select period in days: <input id="devIdExpirationValue" type="text" name="devIdExpirationValue" value="${initialData.devIdExpirationValue}" />
                                         </label>
                                     </div>
