<!DOCTYPE html>
<html lang="en" xmlns:th="http://www.thymeleaf.org" xmlns:layout="http://www.ultraq.net.nz/thymeleaf/layout"
  layout:decorate="~{layout}">

<head>
  <section layout:fragment="script">
    <script th:src="@{/lib/jquery.spring-friendly/jquery.spring-friendly.js}"></script>
    <script th:inline="javascript">
      $(document).ready(function () {
<<<<<<< HEAD
        const viewName = /*[[${page.viewName}]]*/ ''
=======
        const viewName = /*[[${ page.viewName }]]*/ '';
>>>>>>> 0460f4e9
        const url = viewName + "/list";
        let columns = [
          {
            name: "deviceName",
            data: "deviceName",
            searchable: true,
            orderable: true,
            render: function (data, type, full, meta) {
              // if there's a device, display its name, otherwise
              // display nothing
              return full.deviceName;
            },
          },
          {
            name: "ldevID",
            data: "ldevID",
            searchable: false,
            orderable: false,
            render: function (data, type, full, meta) {
              if (data === true) {
                return "LDevID";
              }
              return "AK";
            },
          },
          {
            name: "issuer",
            data: "issuer",
            searchable: true,
            orderable: true,
          },
          {
            name: "beginValidity",
            data: "beginValidity",
            searchable: false,
            orderable: true,
            render: function (data, type, full, meta) {
              return formatCertificateDate(data);
            },
          },
          {
            name: "endValidity",
            data: "endValidity",
            searchable: false,
            orderable: true,
            render: function (data, type, full, meta) {
              return formatCertificateDate(data);
            },
          },
          {
            data: "id",
            orderable: false,
            searchable: false,
            render: function (data, type, full, meta) {
              //Display endorsement credential
              let html = "";
              if (
                full.endorsementCredential !== undefined &&
                full.endorsementCredential !== null
              ) {
                let id = full.endorsementCredential.id;
                html +=
                  certificateDetailsLink("endorsement", id, false) + "&nbsp;";
              }
              return html;
            },
          },
          {
            data: "id",
            orderable: false,
            searchable: false,
            render: function (data, type, full, meta) {
              //Display platform credential
              let html = "";
              if (
                full.platformCredentials !== undefined &&
                full.platformCredentials !== null
              ) {
                let size = full.platformCredentials.length;

                for (let i = 0; i < size; i++) {
                  let id = full.platformCredentials[i].id;
                  html +=
                    certificateDetailsLink("platform", id, false) + "&nbsp;";
                }
              }
              return html;
            },
          },
          {
            data: "id",
            orderable: false,
            searchable: false,
            render: function (data, type, full, meta) {
              // set up link to details page
              let html = "";
              html += certificateDetailsLink("issued", full.id, true);
              html += certificateDownloadLink(viewName, full.id);
              html += certificateDeleteLink(viewName, full.id);
              return html;
            },
          },
        ];

        //Set data tables
        setDataTables("#issuedTable", url, columns);
      });
    </script>
  </section>
</head>

<body>
  <h1 layout:fragment="pageHeaderTitle">Issued Certificates </h1>

  <div class="content" layout:fragment="content">
    <div class="aca-input-box-header">
      Issued Credentials
      <a th:href="@{/HIRS_AttestationCAPortal/portal/certificate-request/issued-certificates/bulk-download}">
        <img th:src="@{/icons/ic_file_download_black_24dp.png}" title="Download All Issued Certificates">
      </a>
    </div>
    <br />
    <div class="aca-data-table">
      <table id="issuedTable" class="display" style="width: 100%">
        <thead>
          <tr>
            <th rowspan="2">Hostname</th>
            <th rowspan="2">Type</th>
            <th rowspan="2">Issuer</th>
            <th rowspan="2">Valid (begin)</th>
            <th rowspan="2">Valid (end)</th>
            <th colspan="2">Credentials</th>
            <th rowspan="2">Options</th>
          </tr>
          <tr>
            <th>Endorsement</th>
            <th>Platform</th>
          </tr>
        </thead>
      </table>
    </div>
  </div>
</body>

</html><|MERGE_RESOLUTION|>--- conflicted
+++ resolved
@@ -7,11 +7,7 @@
     <script th:src="@{/lib/jquery.spring-friendly/jquery.spring-friendly.js}"></script>
     <script th:inline="javascript">
       $(document).ready(function () {
-<<<<<<< HEAD
-        const viewName = /*[[${page.viewName}]]*/ ''
-=======
         const viewName = /*[[${ page.viewName }]]*/ '';
->>>>>>> 0460f4e9
         const url = viewName + "/list";
         let columns = [
           {
