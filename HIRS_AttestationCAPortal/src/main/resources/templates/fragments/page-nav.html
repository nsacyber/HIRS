<<<<<<< HEAD
<div th:fragment="pageNav(page, pages)">
    <nav class="navbar navbar-default sidebar" role="navigation" th:if="${page?.hasMenu}">
        <div class="container-fluid">
            <div class="navbar-header">
                <button type="button" class="navbar-toggle" data-toggle="collapse" data-target="#sidebar-navbar">
                    <span class="sr-only">Toggle navigation</span>
                    <span class="icon-bar"></span>
                    <span class="icon-bar"></span>
                    <span class="icon-bar"></span>
                </button>
            </div>
            <div class="collapse navbar-collapse" id="sidebar-navbar">
                <ul class="nav navbar-nav">
                    <li th:each="p : ${pages}" th:if="${p?.inMenu}"
                        th:class="${p?.menuLinkClass != null ? p.menuLinkClass : ''} + (${p?.title} == ${page?.title} ? ' active' : '')">
                        <a th:href="@{'/HIRS_AttestationCAPortal/portal/' + ${p?.prefixPath} + ${p?.viewName}}">
                            <span th:text="${p?.title}">Page Title</span>
                            <span class="pull-right hidden-xs showopacity">
                                <img th:src="@{/icons/{icon}_white_24dp.png(icon=${p?.icon})}" alt="icon" />
                            </span>
                        </a>
                    </li>
                </ul>
            </div>
        </div>
    </nav>
</div>
=======
<!DOCTYPE html>
<html xmlns:th="http://www.thymeleaf.org">

<body>
    <th:block th:fragment="pageNav(page, pages)">
        <nav class="navbar navbar-default sidebar" role="navigation" th:if="${page?.hasMenu}">
            <div class="container-fluid">
                <div class="navbar-header">
                    <button type="button" class="navbar-toggle" data-toggle="collapse" data-target="#sidebar-navbar">
                        <span class="sr-only">Toggle navigation</span>
                        <span class="icon-bar"></span>
                        <span class="icon-bar"></span>
                        <span class="icon-bar"></span>
                    </button>
                </div>
                <div class="collapse navbar-collapse" id="sidebar-navbar">
                    <ul class="nav navbar-nav">
                        <li th:each="p : ${pages}" th:if="${p?.inMenu}"
                            th:class="${p?.menuLinkClass != null ? p.menuLinkClass : ''} + (${p?.title} == ${page?.title} ? ' active' : '')">
                            <a th:href="@{'/HIRS_AttestationCAPortal/portal/' + ${p?.prefixPath} + ${p?.viewName}}">
                                <span th:text="${p?.title}">Page Title</span>
                                <span class="pull-right hidden-xs showopacity">
                                    <img th:src="@{/icons/{icon}_white_24dp.png(icon=${p?.icon})}" alt="" />
                                </span>
                            </a>
                        </li>
                    </ul>
                </div>
            </div>
        </nav>
    </th:block>
</body>

</html>
>>>>>>> 2555238e
<|MERGE_RESOLUTION|>--- conflicted
+++ resolved
@@ -1,9 +1,8 @@
-<<<<<<< HEAD
-<div th:fragment="pageNav(page, pages)">
+<th:block th:fragment="pageNav(page, pages)">
     <nav class="navbar navbar-default sidebar" role="navigation" th:if="${page?.hasMenu}">
         <div class="container-fluid">
             <div class="navbar-header">
-                <button type="button" class="navbar-toggle" data-toggle="collapse" data-target="#sidebar-navbar">
+                <button class="navbar-toggle" data-target="#sidebar-navbar" data-toggle="collapse" type="button">
                     <span class="sr-only">Toggle navigation</span>
                     <span class="icon-bar"></span>
                     <span class="icon-bar"></span>
@@ -12,12 +11,12 @@
             </div>
             <div class="collapse navbar-collapse" id="sidebar-navbar">
                 <ul class="nav navbar-nav">
-                    <li th:each="p : ${pages}" th:if="${p?.inMenu}"
-                        th:class="${p?.menuLinkClass != null ? p.menuLinkClass : ''} + (${p?.title} == ${page?.title} ? ' active' : '')">
+                    <li th:class="${p?.menuLinkClass != null ? p.menuLinkClass : ''} + (${p?.title} == ${page?.title} ? ' active' : '')"
+                        th:each="p : ${pages}" th:if="${p?.inMenu}">
                         <a th:href="@{'/HIRS_AttestationCAPortal/portal/' + ${p?.prefixPath} + ${p?.viewName}}">
                             <span th:text="${p?.title}">Page Title</span>
                             <span class="pull-right hidden-xs showopacity">
-                                <img th:src="@{/icons/{icon}_white_24dp.png(icon=${p?.icon})}" alt="icon" />
+                                <img alt="nav-item-icon" th:src="@{/icons/{icon}_white_24dp.png(icon=${p?.icon})}" />
                             </span>
                         </a>
                     </li>
@@ -25,40 +24,4 @@
             </div>
         </div>
     </nav>
-</div>
-=======
-<!DOCTYPE html>
-<html xmlns:th="http://www.thymeleaf.org">
-
-<body>
-    <th:block th:fragment="pageNav(page, pages)">
-        <nav class="navbar navbar-default sidebar" role="navigation" th:if="${page?.hasMenu}">
-            <div class="container-fluid">
-                <div class="navbar-header">
-                    <button type="button" class="navbar-toggle" data-toggle="collapse" data-target="#sidebar-navbar">
-                        <span class="sr-only">Toggle navigation</span>
-                        <span class="icon-bar"></span>
-                        <span class="icon-bar"></span>
-                        <span class="icon-bar"></span>
-                    </button>
-                </div>
-                <div class="collapse navbar-collapse" id="sidebar-navbar">
-                    <ul class="nav navbar-nav">
-                        <li th:each="p : ${pages}" th:if="${p?.inMenu}"
-                            th:class="${p?.menuLinkClass != null ? p.menuLinkClass : ''} + (${p?.title} == ${page?.title} ? ' active' : '')">
-                            <a th:href="@{'/HIRS_AttestationCAPortal/portal/' + ${p?.prefixPath} + ${p?.viewName}}">
-                                <span th:text="${p?.title}">Page Title</span>
-                                <span class="pull-right hidden-xs showopacity">
-                                    <img th:src="@{/icons/{icon}_white_24dp.png(icon=${p?.icon})}" alt="" />
-                                </span>
-                            </a>
-                        </li>
-                    </ul>
-                </div>
-            </div>
-        </nav>
-    </th:block>
-</body>
-
-</html>
->>>>>>> 2555238e
+</th:block>