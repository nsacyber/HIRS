--- conflicted
+++ resolved
@@ -1,33 +1,14 @@
-<th:block th:fragment="detailsViewerIcon(id, label, customButton, bodyContent)">
+<th:block th:fragment="detailsViewer(id, label, customButton, bodyContent)">
     <!-- Details viewer icon anchor -->
     <a data-toggle="modal" th:href="'#' + ${id}" th:title="${label}">
         <img alt="Details Viewer Icon" th:src="@{/icons/ic_assignment_black_24dp.png}" />
     </a>
 
-<<<<<<< HEAD
     <!-- Include modal-dialogue fragment -->
     <th:block th:replace="fragments/modal-dialogue :: modalDialogue(
-=======
-<body>
-    <th:block th:fragment="detailsViewer(id, label, customButton, bodyContent)">
-        <!-- Details viewer icon anchor -->
-        <a th:href="'#' + ${id}" data-toggle="modal" th:title="${label}">
-            <img th:src="@{/icons/ic_assignment_black_24dp.png}" alt="Details Viewer Icon" />
-        </a>
-
-        <!-- Include modal-dialogue fragment -->
-        <th:block th:replace="fragments/modal-dialogue :: modalDialogue(
->>>>>>> 95d374fd
         id=${id}, 
         label=${label}, 
         customButton=${customButton}, 
         bodyContent=${bodyContent}
     )"></th:block>
-<<<<<<< HEAD
-</th:block>
-=======
-    </th:block>
-</body>
-
-</html>
->>>>>>> 95d374fd
+</th:block>