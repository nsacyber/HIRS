<div th:fragment="detailsViewer(id, label, customButton, bodyContent)">
    <!-- Details viewer icon anchor -->
    <a th:href="'#' + ${id}" data-toggle="modal" th:title="${label}">
        <img th:src="@{/icons/ic_assignment_black_24dp.png}" alt="Details Viewer Icon" />
    </a>

<<<<<<< HEAD
    <!-- Include modal-dialogue fragment -->
    <div th:replace="fragments/modal-dialogue :: modalDialogue(
=======
<body>
    <th:block th:fragment="detailsViewerIcon(id, label, customButton, bodyContent)">
        <!-- Details viewer icon anchor -->
        <a th:href="'#' + ${id}" data-toggle="modal" th:title="${label}">
            <img th:src="@{/icons/ic_assignment_black_24dp.png}" alt="Details Viewer Icon" />
        </a>

        <!-- Include modal-dialogue fragment -->
        <th:block th:replace="fragments/modal-dialogue :: modalDialogue(
>>>>>>> 59a8e932
        id=${id}, 
        label=${label}, 
        customButton=${customButton}, 
        bodyContent=${bodyContent}
<<<<<<< HEAD
    )"></div>
</div>
=======
    )"></th:block>
    </th:block>
</body>

</html>
>>>>>>> 59a8e932
<|MERGE_RESOLUTION|>--- conflicted
+++ resolved
@@ -1,34 +1,14 @@
-<div th:fragment="detailsViewer(id, label, customButton, bodyContent)">
+<th:block th:fragment="detailsViewerIcon(id, label, customButton, bodyContent)">
     <!-- Details viewer icon anchor -->
-    <a th:href="'#' + ${id}" data-toggle="modal" th:title="${label}">
-        <img th:src="@{/icons/ic_assignment_black_24dp.png}" alt="Details Viewer Icon" />
+    <a data-toggle="modal" th:href="'#' + ${id}" th:title="${label}">
+        <img alt="Details Viewer Icon" th:src="@{/icons/ic_assignment_black_24dp.png}" />
     </a>
 
-<<<<<<< HEAD
     <!-- Include modal-dialogue fragment -->
-    <div th:replace="fragments/modal-dialogue :: modalDialogue(
-=======
-<body>
-    <th:block th:fragment="detailsViewerIcon(id, label, customButton, bodyContent)">
-        <!-- Details viewer icon anchor -->
-        <a th:href="'#' + ${id}" data-toggle="modal" th:title="${label}">
-            <img th:src="@{/icons/ic_assignment_black_24dp.png}" alt="Details Viewer Icon" />
-        </a>
-
-        <!-- Include modal-dialogue fragment -->
-        <th:block th:replace="fragments/modal-dialogue :: modalDialogue(
->>>>>>> 59a8e932
+    <th:block th:replace="fragments/modal-dialogue :: modalDialogue(
         id=${id}, 
         label=${label}, 
         customButton=${customButton}, 
         bodyContent=${bodyContent}
-<<<<<<< HEAD
-    )"></div>
-</div>
-=======
     )"></th:block>
-    </th:block>
-</body>
-
-</html>
->>>>>>> 59a8e932
+</th:block>