<<<<<<< HEAD
<div th:fragment="modalDialogue(id, label, customButton, bodyContent)">
=======
!DOCTYPE html>
<html xmlns:th="http://www.thymeleaf.org">

<body>
<th:block th:fragment="modalDialogue(id, label, customButton, bodyContent)">
>>>>>>> 59a8e932
    <div th:id="${id}" class="modal fade" role="dialog" style="top:5%">
        <div class="modal-dialog">
            <div class="modal-content">
                <div class="modal-header">
                    <h1 th:id="modal-title" th:text="${label}">Modal Title</h1>
                </div>
<<<<<<< HEAD
                <div class="modal-body" th:replace="${bodyContent}"></div>
                <div class="modal-footer">
                    <div class="modal-custom-button" th:if="${customButton != null}" th:replace="${customButton}">
                    </div>
=======
                <div class="modal-body" th:insert="${bodyContent}"></div>
                <div class="modal-footer">
                    <th:block th:if="${customButtons != null}">
                        <div class="modal-custom-button" th:replace="${customButtons}">
                        </div>
                    </th:block>
>>>>>>> 59a8e932
                    <button class="btn btn-secondary" data-dismiss="modal">Done</button>
                </div>
            </div>
        </div>
    </div>
<<<<<<< HEAD
</div>
=======
</th:block>
</body>
</html>
>>>>>>> 59a8e932
<|MERGE_RESOLUTION|>--- conflicted
+++ resolved
@@ -1,40 +1,19 @@
-<<<<<<< HEAD
-<div th:fragment="modalDialogue(id, label, customButton, bodyContent)">
-=======
-!DOCTYPE html>
-<html xmlns:th="http://www.thymeleaf.org">
-
-<body>
 <th:block th:fragment="modalDialogue(id, label, customButton, bodyContent)">
->>>>>>> 59a8e932
-    <div th:id="${id}" class="modal fade" role="dialog" style="top:5%">
+    <div class="modal fade" role="dialog" style="top:5%" th:id="${id}">
         <div class="modal-dialog">
             <div class="modal-content">
                 <div class="modal-header">
                     <h1 th:id="modal-title" th:text="${label}">Modal Title</h1>
                 </div>
-<<<<<<< HEAD
-                <div class="modal-body" th:replace="${bodyContent}"></div>
-                <div class="modal-footer">
-                    <div class="modal-custom-button" th:if="${customButton != null}" th:replace="${customButton}">
-                    </div>
-=======
                 <div class="modal-body" th:insert="${bodyContent}"></div>
                 <div class="modal-footer">
                     <th:block th:if="${customButtons != null}">
                         <div class="modal-custom-button" th:replace="${customButtons}">
                         </div>
                     </th:block>
->>>>>>> 59a8e932
                     <button class="btn btn-secondary" data-dismiss="modal">Done</button>
                 </div>
             </div>
         </div>
     </div>
-<<<<<<< HEAD
-</div>
-=======
-</th:block>
-</body>
-</html>
->>>>>>> 59a8e932
+</th:block>