--- conflicted
+++ resolved
@@ -1,17 +1,13 @@
 <!DOCTYPE html>
-<html lang="en" layout:decorate="~{layout}" xmlns:layout="http://www.ultraq.net.nz/thymeleaf/layout"
-    xmlns:th="http://www.thymeleaf.org">
+<html lang="en" xmlns:th="http://www.thymeleaf.org" xmlns:layout="http://www.ultraq.net.nz/thymeleaf/layout"
+    layout:decorate="~{layout}">
 
 <head>
     <section layout:fragment="script">
         <script th:src="@{/lib/jquery.spring-friendly/jquery.spring-friendly.js}"></script>
         <script th:inline="javascript">
             $(document).ready(function () {
-<<<<<<< HEAD
-                const viewName = /*[[${page.viewName}]]*/ ''
-=======
-                const viewName = /*[[${ page.viewName }]]*/ '';
->>>>>>> 0460f4e9
+                const viewName = /*[[${page.viewName}]]*/ '';
                 const url = viewName + "/list";
                 let columns = [
                     {
@@ -73,24 +69,15 @@
 
     <div class="content" layout:fragment="content">
         <div class="aca-input-box-header">
-<<<<<<< HEAD
-            <form enctype="multipart/form-data" method="POST"
-                th:action="@{/HIRS_AttestationCAPortal/portal/certificate-request/idevid-certificates/upload}">
-=======
             <form method="POST"
                 th:action="@{/HIRS_AttestationCAPortal/portal/certificate-request/idevid-certificates/upload}"
                 enctype="multipart/form-data">
->>>>>>> 0460f4e9
                 Import IDevID Certificates
                 <th:block th:replace="fragments/file-chooser
                         :: fileChooser('idevid-editor',
                         'Import IDevID Certificates', ~{this :: bodyContent})">
                     <th:block th:fragment="bodyContent">
-<<<<<<< HEAD
-                        <input id="importFile" multiple="multiple" name="file" type="file" />
-=======
                         <input id="importFile" type="file" name="file" multiple="multiple" />
->>>>>>> 0460f4e9
                     </th:block>
                 </th:block>
                 <a th:href="@{/HIRS_AttestationCAPortal/portal/certificate-request/idevid-certificates/bulk-download}">
@@ -102,11 +89,7 @@
         <br />
 
         <div class="aca-data-table">
-<<<<<<< HEAD
-            <table class="display" id="idevidCertificateTable" width="100%">
-=======
             <table id="idevidCertificateTable" class="display" width="100%">
->>>>>>> 0460f4e9
                 <thead>
                     <tr>
                         <th>Issuer</th>
