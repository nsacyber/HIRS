<!DOCTYPE html>
<html lang="en" xmlns:th="http://www.thymeleaf.org" xmlns:layout="http://www.ultraq.net.nz/thymeleaf/layout"
    layout:decorate="~{layout}">

<<<<<<< HEAD
<head>
    <section layout:fragment="script">
        <script th:src="@{/lib/jquery.spring-friendly/jquery.spring-friendly.js}"></script>
        <script th:inline="javascript">
            $(document).ready(function () {
                const viewName = /*[[${page.viewName}]]*/ ''
                const url = viewName + "/list";
                let columns = [
=======
    <head>
        <section layout:fragment="script">
            <script th:src="@{/lib/jquery.spring-friendly/jquery.spring-friendly.js}"></script>
            <script th:inline="javascript">
                $(document).ready(function () {
                    const viewName = [[${page.viewName}]];
                    const url = viewName + "/list";
                    let columns = [
>>>>>>> 1e7a58d1
                    {
                        name: "issuer",
                        data: "issuer",
                        orderable: true,
                        searchable: true,
                    },
                    {
                        name: "subject",
                        data: "subject",
                        orderable: true,
                        searchable: true,
                    },
                    {
                        name: "beginValidity",
                        data: "beginValidity",
                        orderable: false,
                        searchable: false,
                        render: function (data, type, full, meta) {
                            return formatCertificateDate(full.beginValidity);
                        },
                    },
                    {
                        name: "endValidity",
                        data: "endValidity",
                        orderable: false,
                        searchable: false,
                        render: function (data, type, full, meta) {
                            return formatCertificateDate(full.endValidity);
                        },
                    },
                    {
                        data: "id",
                        orderable: false,
                        searchable: false,
                        render: function (data, type, full, meta) {
<<<<<<< HEAD
                            // Set up a delete icon with link to handleDeleteRequest().
                            // sets up a hidden input field containing the ID which is
                            // used as a parameter to the REST POST call to delete
                            let html = "";
                            html += certificateDetailsLink("idevid", full.id, true);
                            html += certificateDownloadLink(full.id, viewName);
                            html += certificateDeleteLink(full.id, viewName);
                            return html;
=======
                        // Set up a delete icon with link to handleDeleteRequest().
                        // sets up a hidden input field containing the ID which is
                        // used as a parameter to the REST POST call to delete
                        let html = "";
                        html += certificateDetailsLink("idevid", full.id, true);
                        html += certificateDownloadLink(viewName, full.id);
                        html += certificateDeleteLink(viewName, full.id);
                        return html;
>>>>>>> 1e7a58d1
                        },
                    },
                ];

                //Set data tables
                setDataTables("#idevidCertificateTable", url, columns);
            });
        </script>
    </section>
</head>

<body>
    <h1 layout:fragment="pageHeaderTitle">IDevID Certificates</h1>

    <div class="content" layout:fragment="content">
        <div class="aca-input-box-header">
            <form method="POST"
                th:action="@{/HIRS_AttestationCAPortal/portal/certificate-request/idevid-certificates/upload}"
                enctype="multipart/form-data">
                Import IDevID Certificates
                <th:block th:replace="fragments/file-chooser
                        :: fileChooser('idevid-editor',
                        'Import IDevID Certificates', ~{this :: bodyContent})">
                    <th:block th:fragment="bodyContent">
                        <input id="importFile" type="file" name="file" multiple="multiple" />
                    </th:block>
                </th:block>
                <a th:href="@{/HIRS_AttestationCAPortal/portal/certificate-request/idevid-certificates/bulk-download}">
                    <img th:src="@{/icons/ic_file_download_black_24dp.png}" title="Download All IDevID Certificates">
                </a>
            </form>
        </div>

        <br />

        <div class="aca-data-table">
            <table id="idevidCertificateTable" class="display" width="100%">
                <thead>
                    <tr>
                        <th>Issuer</th>
                        <th>Subject</th>
                        <th>Valid (begin)</th>
                        <th>Valid (end)</th>
                        <th>Options</th>
                    </tr>
                </thead>
            </table>
        </div>
    </div>
</body>

</html><|MERGE_RESOLUTION|>--- conflicted
+++ resolved
@@ -1,8 +1,7 @@
 <!DOCTYPE html>
-<html lang="en" xmlns:th="http://www.thymeleaf.org" xmlns:layout="http://www.ultraq.net.nz/thymeleaf/layout"
-    layout:decorate="~{layout}">
+<html lang="en" layout:decorate="~{layout}" xmlns:layout="http://www.ultraq.net.nz/thymeleaf/layout"
+      xmlns:th="http://www.thymeleaf.org">
 
-<<<<<<< HEAD
 <head>
     <section layout:fragment="script">
         <script th:src="@{/lib/jquery.spring-friendly/jquery.spring-friendly.js}"></script>
@@ -11,16 +10,6 @@
                 const viewName = /*[[${page.viewName}]]*/ ''
                 const url = viewName + "/list";
                 let columns = [
-=======
-    <head>
-        <section layout:fragment="script">
-            <script th:src="@{/lib/jquery.spring-friendly/jquery.spring-friendly.js}"></script>
-            <script th:inline="javascript">
-                $(document).ready(function () {
-                    const viewName = [[${page.viewName}]];
-                    const url = viewName + "/list";
-                    let columns = [
->>>>>>> 1e7a58d1
                     {
                         name: "issuer",
                         data: "issuer",
@@ -56,16 +45,6 @@
                         orderable: false,
                         searchable: false,
                         render: function (data, type, full, meta) {
-<<<<<<< HEAD
-                            // Set up a delete icon with link to handleDeleteRequest().
-                            // sets up a hidden input field containing the ID which is
-                            // used as a parameter to the REST POST call to delete
-                            let html = "";
-                            html += certificateDetailsLink("idevid", full.id, true);
-                            html += certificateDownloadLink(full.id, viewName);
-                            html += certificateDeleteLink(full.id, viewName);
-                            return html;
-=======
                         // Set up a delete icon with link to handleDeleteRequest().
                         // sets up a hidden input field containing the ID which is
                         // used as a parameter to the REST POST call to delete
@@ -74,7 +53,6 @@
                         html += certificateDownloadLink(viewName, full.id);
                         html += certificateDeleteLink(viewName, full.id);
                         return html;
->>>>>>> 1e7a58d1
                         },
                     },
                 ];
@@ -87,43 +65,43 @@
 </head>
 
 <body>
-    <h1 layout:fragment="pageHeaderTitle">IDevID Certificates</h1>
+<h1 layout:fragment="pageHeaderTitle">IDevID Certificates</h1>
 
-    <div class="content" layout:fragment="content">
-        <div class="aca-input-box-header">
-            <form method="POST"
-                th:action="@{/HIRS_AttestationCAPortal/portal/certificate-request/idevid-certificates/upload}"
-                enctype="multipart/form-data">
-                Import IDevID Certificates
-                <th:block th:replace="fragments/file-chooser
+<div class="content" layout:fragment="content">
+    <div class="aca-input-box-header">
+        <form enctype="multipart/form-data"
+              method="POST"
+              th:action="@{/HIRS_AttestationCAPortal/portal/certificate-request/idevid-certificates/upload}">
+            Import IDevID Certificates
+            <th:block th:replace="fragments/file-chooser
                         :: fileChooser('idevid-editor',
                         'Import IDevID Certificates', ~{this :: bodyContent})">
-                    <th:block th:fragment="bodyContent">
-                        <input id="importFile" type="file" name="file" multiple="multiple" />
-                    </th:block>
+                <th:block th:fragment="bodyContent">
+                    <input id="importFile" multiple="multiple" name="file" type="file"/>
                 </th:block>
-                <a th:href="@{/HIRS_AttestationCAPortal/portal/certificate-request/idevid-certificates/bulk-download}">
-                    <img th:src="@{/icons/ic_file_download_black_24dp.png}" title="Download All IDevID Certificates">
-                </a>
-            </form>
-        </div>
+            </th:block>
+            <a th:href="@{/HIRS_AttestationCAPortal/portal/certificate-request/idevid-certificates/bulk-download}">
+                <img th:src="@{/icons/ic_file_download_black_24dp.png}" title="Download All IDevID Certificates">
+            </a>
+        </form>
+    </div>
 
-        <br />
+    <br/>
 
-        <div class="aca-data-table">
-            <table id="idevidCertificateTable" class="display" width="100%">
-                <thead>
-                    <tr>
-                        <th>Issuer</th>
-                        <th>Subject</th>
-                        <th>Valid (begin)</th>
-                        <th>Valid (end)</th>
-                        <th>Options</th>
-                    </tr>
-                </thead>
-            </table>
-        </div>
+    <div class="aca-data-table">
+        <table class="display" id="idevidCertificateTable" width="100%">
+            <thead>
+            <tr>
+                <th>Issuer</th>
+                <th>Subject</th>
+                <th>Valid (begin)</th>
+                <th>Valid (end)</th>
+                <th>Options</th>
+            </tr>
+            </thead>
+        </table>
     </div>
+</div>
 </body>
 
 </html>