<!DOCTYPE html>
<html lang="en" xmlns:th="http://www.thymeleaf.org" xmlns:layout="http://www.ultraq.net.nz/thymeleaf/layout"
  layout:decorate="~{layout}">

<head>
<<<<<<< HEAD
  <section layout:fragment="script">
    <script th:src="@{/lib/jquery.spring-friendly/jquery.spring-friendly.js}"></script>
    <script th:inline="javascript">
      $(document).ready(function () {
        const viewName = /*[[${page.viewName}]]*/ ''
        const url = viewName + "/list";
        let columns = [
          {
            name: "deviceName",
            data: "deviceName",
            orderable: true,
            searchable: true,
            render: function (data, type, full, meta) {
              // if there is a device, display its name, otherwise
              return full.deviceName;
            },
          },
          {
            name: "issuer",
            data: "issuer",
            orderable: true,
            searchable: true,
          },
          {
            name: "credentialType",
            data: "credentialType",
            render: function (data, type, full, meta) {
              if (full.platformChainType !== "") {
                return full.platformChainType;
              } else {
                return full.credentialType;
              }
            },
          },
          {
            name: "manufacturer",
            data: "manufacturer",
            orderable: true,
            searchable: true,
          },
          { name: "model", data: "model", orderable: true, searchable: true },
          { name: "version", data: "version", orderable: true, searchable: true },
          { name: "platformSerial", data: "platformSerial", orderable: true, searchable: true },
          {
            name: "beginValidity",
            data: "beginValidity",
            orderable: false,
            searchable: false,
            render: function (data, type, full, meta) {
              return formatCertificateDate(full.beginValidity);
            },
          },
          {
            name: "endValidity",
            data: "endValidity",
            orderable: false,
            searchable: false,
            render: function (data, type, full, meta) {
              return formatCertificateDate(full.endValidity);
            },
          },
          {
            data: "id",
            orderable: false,
            searchable: false,
            render: function (data, type, full, meta) {
              //Display endorsement credential
              if (full.endorsementCredential === null) return "";
              let html = "";

              let id = full.endorsementCredential.id;
              html =
                certificateDetailsLink("endorsement", id, false) + "&nbsp;";

              return html;
            },
          },
          {
            data: "id",
            orderable: false,
            searchable: false,
            render: function (data, type, full, meta) {
              // Set up a delete icon with link to handleDeleteRequest().
              // sets up a hidden input field containing the ID which is
              // used as a parameter to the REST POST call to delete
              let html = "";
              html += certificateDetailsLink("platform", full.id, true);
              html += certificateDownloadLink(full.id, "");
              html += certificateDeleteLink(full.id, "");

              return html;
            },
          },
        ];

        // Set data tables
        setDataTables("#platformTable", url, columns);
      });
    </script>
  </section>
=======
    <section layout:fragment="script">
        <script th:src="@{/lib/jquery.spring-friendly/jquery.spring-friendly.js}"></script>
        <script th:inline="javascript">
           $(document).ready(function () {
             const viewName = [[${page.viewName}]];
             const url = viewName + "/list";

             let columns = [
               {
                 name: "deviceName",
                 data: "deviceName",
                 orderable: true,
                 searchable: true,
                 render: function (data, type, full, meta) {
                   // if there is a device, display its name, otherwise
                   return full.deviceName;
                 },
               },
               {
                 name: "issuer",
                 data: "issuer",
                 orderable: true,
                 searchable: true,
               },
               {
                 name: "credentialType",
                 data: "credentialType",
                 render: function (data, type, full, meta) {
                   if (full.platformChainType !== "") {
                     return full.platformChainType;
                   } else {
                     return full.credentialType;
                   }
                 },
               },
               {
                 name: "manufacturer",
                 data: "manufacturer",
                 orderable: true,
                 searchable: true,
               },
               { name: "model", data: "model", orderable: true, searchable: true },
               { name: "version", data: "version", orderable: true, searchable: true },
               { name: "platformSerial",data: "platformSerial", orderable: true, searchable: true },
               {
                 name: "beginValidity",
                 data: "beginValidity",
                 orderable: false,
                 searchable: false,
                 render: function (data, type, full, meta) {
                   return formatCertificateDate(full.beginValidity);
                 },
               },
               {
                 name: "endValidity",
                 data: "endValidity",
                 orderable: false,
                 searchable: false,
                 render: function (data, type, full, meta) {
                   return formatCertificateDate(full.endValidity);
                 },
               },
               {
                 data: "id",
                 orderable: false,
                 searchable: false,
                 render: function (data, type, full, meta) {
                   //Display endorsement credential
                   if (full.endorsementCredential === null) return "";
                   let html = "";
     
                   let id = full.endorsementCredential.id;
                   html =
                     certificateDetailsLink("endorsement", id, false) + "&nbsp;";
     
                   return html;
                 },
               },
               {
                 data: "id",
                 orderable: false,
                 searchable: false,
                 render: function (data, type, full, meta) {
                   // Set up a delete icon with link to handleDeleteRequest().
                   // sets up a hidden input field containing the ID which is
                   // used as a parameter to the REST POST call to delete
                   let html = "";
                   html += certificateDetailsLink("platform", full.id, true);
                   html += certificateDownloadLink(full.id, viewName);
                   html += certificateDeleteLink(full.id, viewName);
     
                   return html;
                 },
               },
             ];
     
             // Set data tables
             setDataTables("#platformTable", url, columns);
           });
        </script>
    </section>
>>>>>>> 2555238e
</head>

<body>

  <h1 layout:fragment="pageHeaderTitle">Platform Certificates</h1>

  <div class="content" layout:fragment="content">
    <!-- text and icon resource variables -->
    <div class="aca-input-box-header">
      <form method="POST"
        th:action="@{/HIRS_AttestationCAPortal/portal/certificate-request/platform-credentials/upload}"
        enctype="multipart/form-data">
        Platform Credentials
        <th:block th:replace="fragments/file-chooser
                :: fileChooser('platformCredentialEditor',
                'Import Platform Credentials', ~{this :: bodyContent})">
          <th:block th:fragment="bodyContent">
            <input id="importFile" type="file" name="file" multiple="multiple" />
          </th:block>
        </th:block>
        <a th:href="@{/HIRS_AttestationCAPortal/portal/certificate-request/platform-credentials/bulk-download}">
          <img th:src="@{/icons/ic_file_download_black_24dp.png}" title="Download All Platform Certificates">
        </a>
      </form>
    </div>

    <br />

    <div class="aca-data-table">
      <table class="display" id="platformTable" style="width: 100%">
        <thead>
          <tr>
            <th>Device</th>
            <th>Issuer</th>
            <th>Type</th>
            <th>Manufacturer</th>
            <th>Model</th>
            <th>Version</th>
            <th>Board SN</th>
            <th>Valid (begin)</th>
            <th>Valid (end)</th>
            <th>Endorsement</th>
            <th>Options</th>
          </tr>
        </thead>
      </table>
    </div>
  </div>

</body>
<<<<<<< HEAD

=======
>>>>>>> 2555238e
</html><|MERGE_RESOLUTION|>--- conflicted
+++ resolved
@@ -1,264 +1,156 @@
 <!DOCTYPE html>
-<html lang="en" xmlns:th="http://www.thymeleaf.org" xmlns:layout="http://www.ultraq.net.nz/thymeleaf/layout"
-  layout:decorate="~{layout}">
+<html lang="en" layout:decorate="~{layout}"
+      xmlns:layout="http://www.ultraq.net.nz/thymeleaf/layout">
 
 <head>
-<<<<<<< HEAD
-  <section layout:fragment="script">
-    <script th:src="@{/lib/jquery.spring-friendly/jquery.spring-friendly.js}"></script>
-    <script th:inline="javascript">
-      $(document).ready(function () {
-        const viewName = /*[[${page.viewName}]]*/ ''
-        const url = viewName + "/list";
-        let columns = [
-          {
-            name: "deviceName",
-            data: "deviceName",
-            orderable: true,
-            searchable: true,
-            render: function (data, type, full, meta) {
-              // if there is a device, display its name, otherwise
-              return full.deviceName;
-            },
-          },
-          {
-            name: "issuer",
-            data: "issuer",
-            orderable: true,
-            searchable: true,
-          },
-          {
-            name: "credentialType",
-            data: "credentialType",
-            render: function (data, type, full, meta) {
-              if (full.platformChainType !== "") {
-                return full.platformChainType;
-              } else {
-                return full.credentialType;
-              }
-            },
-          },
-          {
-            name: "manufacturer",
-            data: "manufacturer",
-            orderable: true,
-            searchable: true,
-          },
-          { name: "model", data: "model", orderable: true, searchable: true },
-          { name: "version", data: "version", orderable: true, searchable: true },
-          { name: "platformSerial", data: "platformSerial", orderable: true, searchable: true },
-          {
-            name: "beginValidity",
-            data: "beginValidity",
-            orderable: false,
-            searchable: false,
-            render: function (data, type, full, meta) {
-              return formatCertificateDate(full.beginValidity);
-            },
-          },
-          {
-            name: "endValidity",
-            data: "endValidity",
-            orderable: false,
-            searchable: false,
-            render: function (data, type, full, meta) {
-              return formatCertificateDate(full.endValidity);
-            },
-          },
-          {
-            data: "id",
-            orderable: false,
-            searchable: false,
-            render: function (data, type, full, meta) {
-              //Display endorsement credential
-              if (full.endorsementCredential === null) return "";
-              let html = "";
-
-              let id = full.endorsementCredential.id;
-              html =
-                certificateDetailsLink("endorsement", id, false) + "&nbsp;";
-
-              return html;
-            },
-          },
-          {
-            data: "id",
-            orderable: false,
-            searchable: false,
-            render: function (data, type, full, meta) {
-              // Set up a delete icon with link to handleDeleteRequest().
-              // sets up a hidden input field containing the ID which is
-              // used as a parameter to the REST POST call to delete
-              let html = "";
-              html += certificateDetailsLink("platform", full.id, true);
-              html += certificateDownloadLink(full.id, "");
-              html += certificateDeleteLink(full.id, "");
-
-              return html;
-            },
-          },
-        ];
-
-        // Set data tables
-        setDataTables("#platformTable", url, columns);
-      });
-    </script>
-  </section>
-=======
     <section layout:fragment="script">
         <script th:src="@{/lib/jquery.spring-friendly/jquery.spring-friendly.js}"></script>
         <script th:inline="javascript">
-           $(document).ready(function () {
-             const viewName = [[${page.viewName}]];
-             const url = viewName + "/list";
+            $(document).ready(function () {
+              const viewName = /*[[${page.viewName}]]*/ ''
+              const url = viewName + "/list";
 
-             let columns = [
-               {
-                 name: "deviceName",
-                 data: "deviceName",
-                 orderable: true,
-                 searchable: true,
-                 render: function (data, type, full, meta) {
-                   // if there is a device, display its name, otherwise
-                   return full.deviceName;
-                 },
-               },
-               {
-                 name: "issuer",
-                 data: "issuer",
-                 orderable: true,
-                 searchable: true,
-               },
-               {
-                 name: "credentialType",
-                 data: "credentialType",
-                 render: function (data, type, full, meta) {
-                   if (full.platformChainType !== "") {
-                     return full.platformChainType;
-                   } else {
-                     return full.credentialType;
-                   }
-                 },
-               },
-               {
-                 name: "manufacturer",
-                 data: "manufacturer",
-                 orderable: true,
-                 searchable: true,
-               },
-               { name: "model", data: "model", orderable: true, searchable: true },
-               { name: "version", data: "version", orderable: true, searchable: true },
-               { name: "platformSerial",data: "platformSerial", orderable: true, searchable: true },
-               {
-                 name: "beginValidity",
-                 data: "beginValidity",
-                 orderable: false,
-                 searchable: false,
-                 render: function (data, type, full, meta) {
-                   return formatCertificateDate(full.beginValidity);
-                 },
-               },
-               {
-                 name: "endValidity",
-                 data: "endValidity",
-                 orderable: false,
-                 searchable: false,
-                 render: function (data, type, full, meta) {
-                   return formatCertificateDate(full.endValidity);
-                 },
-               },
-               {
-                 data: "id",
-                 orderable: false,
-                 searchable: false,
-                 render: function (data, type, full, meta) {
-                   //Display endorsement credential
-                   if (full.endorsementCredential === null) return "";
-                   let html = "";
-     
-                   let id = full.endorsementCredential.id;
-                   html =
-                     certificateDetailsLink("endorsement", id, false) + "&nbsp;";
-     
-                   return html;
-                 },
-               },
-               {
-                 data: "id",
-                 orderable: false,
-                 searchable: false,
-                 render: function (data, type, full, meta) {
-                   // Set up a delete icon with link to handleDeleteRequest().
-                   // sets up a hidden input field containing the ID which is
-                   // used as a parameter to the REST POST call to delete
-                   let html = "";
-                   html += certificateDetailsLink("platform", full.id, true);
-                   html += certificateDownloadLink(full.id, viewName);
-                   html += certificateDeleteLink(full.id, viewName);
-     
-                   return html;
-                 },
-               },
-             ];
-     
-             // Set data tables
-             setDataTables("#platformTable", url, columns);
-           });
+              let columns = [
+                {
+                  name: "deviceName",
+                  data: "deviceName",
+                  orderable: true,
+                  searchable: true,
+                  render: function (data, type, full, meta) {
+                    // if there is a device, display its name, otherwise
+                    return full.deviceName;
+                  },
+                },
+                {
+                  name: "issuer",
+                  data: "issuer",
+                  orderable: true,
+                  searchable: true,
+                },
+                {
+                  name: "credentialType",
+                  data: "credentialType",
+                  render: function (data, type, full, meta) {
+                    if (full.platformChainType !== "") {
+                      return full.platformChainType;
+                    } else {
+                      return full.credentialType;
+                    }
+                  },
+                },
+                {
+                  name: "manufacturer",
+                  data: "manufacturer",
+                  orderable: true,
+                  searchable: true,
+                },
+                { name: "model", data: "model", orderable: true, searchable: true },
+                { name: "version", data: "version", orderable: true, searchable: true },
+                { name: "platformSerial", data: "platformSerial", orderable: true, searchable: true },
+                {
+                  name: "beginValidity",
+                  data: "beginValidity",
+                  orderable: false,
+                  searchable: false,
+                  render: function (data, type, full, meta) {
+                    return formatCertificateDate(full.beginValidity);
+                  },
+                },
+                {
+                  name: "endValidity",
+                  data: "endValidity",
+                  orderable: false,
+                  searchable: false,
+                  render: function (data, type, full, meta) {
+                    return formatCertificateDate(full.endValidity);
+                  },
+                },
+                {
+                  data: "id",
+                  orderable: false,
+                  searchable: false,
+                  render: function (data, type, full, meta) {
+                    //Display endorsement credential
+                    if (full.endorsementCredential === null) return "";
+                    let html = "";
+
+                    let id = full.endorsementCredential.id;
+                    html =
+                      certificateDetailsLink("endorsement", id, false) + "&nbsp;";
+
+                    return html;
+                  },
+                },
+                {
+                  data: "id",
+                  orderable: false,
+                  searchable: false,
+                  render: function (data, type, full, meta) {
+                    // Set up a delete icon with link to handleDeleteRequest().
+                    // sets up a hidden input field containing the ID which is
+                    // used as a parameter to the REST POST call to delete
+                    let html = "";
+                    html += certificateDetailsLink("platform", full.id, true);
+                    html += certificateDownloadLink(full.id, viewName);
+                    html += certificateDeleteLink(full.id, viewName);
+
+                    return html;
+                  },
+                },
+              ];
+
+              // Set data tables
+              setDataTables("#platformTable", url, columns);
+            });
         </script>
     </section>
->>>>>>> 2555238e
 </head>
 
 <body>
 
-  <h1 layout:fragment="pageHeaderTitle">Platform Certificates</h1>
+<h1 layout:fragment="pageHeaderTitle">Platform Certificates</h1>
 
-  <div class="content" layout:fragment="content">
+<div class="content" layout:fragment="content">
     <!-- text and icon resource variables -->
     <div class="aca-input-box-header">
-      <form method="POST"
-        th:action="@{/HIRS_AttestationCAPortal/portal/certificate-request/platform-credentials/upload}"
-        enctype="multipart/form-data">
-        Platform Credentials
-        <th:block th:replace="fragments/file-chooser
+        <form enctype="multipart/form-data" method="POST"
+              th:action="@{/HIRS_AttestationCAPortal/portal/certificate-request/platform-credentials/upload}">
+            Platform Credentials
+            <th:block th:replace="fragments/file-chooser
                 :: fileChooser('platformCredentialEditor',
                 'Import Platform Credentials', ~{this :: bodyContent})">
-          <th:block th:fragment="bodyContent">
-            <input id="importFile" type="file" name="file" multiple="multiple" />
-          </th:block>
-        </th:block>
-        <a th:href="@{/HIRS_AttestationCAPortal/portal/certificate-request/platform-credentials/bulk-download}">
-          <img th:src="@{/icons/ic_file_download_black_24dp.png}" title="Download All Platform Certificates">
-        </a>
-      </form>
+                <th:block th:fragment="bodyContent">
+                    <input id="importFile" multiple="multiple" name="file" type="file"/>
+                </th:block>
+            </th:block>
+            <a th:href="@{/HIRS_AttestationCAPortal/portal/certificate-request/platform-credentials/bulk-download}">
+                <img th:src="@{/icons/ic_file_download_black_24dp.png}" title="Download All Platform Certificates">
+            </a>
+        </form>
     </div>
 
-    <br />
+    <br/>
 
     <div class="aca-data-table">
-      <table class="display" id="platformTable" style="width: 100%">
-        <thead>
-          <tr>
-            <th>Device</th>
-            <th>Issuer</th>
-            <th>Type</th>
-            <th>Manufacturer</th>
-            <th>Model</th>
-            <th>Version</th>
-            <th>Board SN</th>
-            <th>Valid (begin)</th>
-            <th>Valid (end)</th>
-            <th>Endorsement</th>
-            <th>Options</th>
-          </tr>
-        </thead>
-      </table>
+        <table class="display" id="platformTable" style="width: 100%">
+            <thead>
+            <tr>
+                <th>Device</th>
+                <th>Issuer</th>
+                <th>Type</th>
+                <th>Manufacturer</th>
+                <th>Model</th>
+                <th>Version</th>
+                <th>Board SN</th>
+                <th>Valid (begin)</th>
+                <th>Valid (end)</th>
+                <th>Endorsement</th>
+                <th>Options</th>
+            </tr>
+            </thead>
+        </table>
     </div>
-  </div>
+</div>
+</body>
 
-</body>
-<<<<<<< HEAD
-
-=======
->>>>>>> 2555238e
 </html>