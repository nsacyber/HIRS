<!DOCTYPE html>
<html lang="en" layout:decorate="~{layout}"
      xmlns:layout="http://www.ultraq.net.nz/thymeleaf/layout">

<head>
    <section layout:fragment="script">
        <script th:src="@{/lib/jquery.spring-friendly/jquery.spring-friendly.js}"></script>
        <script th:inline="javascript">
<<<<<<< HEAD
            $(document).ready(function () {
              const viewName = /*[[${page.viewName}]]*/ ''
              const url = viewName + "/list";

              let columns = [
                {
                  name: "deviceName",
                  data: "deviceName",
                  orderable: true,
                  searchable: true,
                  render: function (data, type, full, meta) {
                    // if there is a device, display its name, otherwise
                    return full.deviceName;
                  },
                },
                {
                  name: "issuer",
                  data: "issuer",
                  orderable: true,
                  searchable: true,
                },
                {
                  name: "credentialType",
                  data: "credentialType",
                  render: function (data, type, full, meta) {
                    if (full.platformChainType !== "") {
                      return full.platformChainType;
                    } else {
                      return full.credentialType;
                    }
                  },
                },
                {
                  name: "manufacturer",
                  data: "manufacturer",
                  orderable: true,
                  searchable: true,
                },
                { name: "model", data: "model", orderable: true, searchable: true },
                { name: "version", data: "version", orderable: true, searchable: true },
                { name: "platformSerial", data: "platformSerial", orderable: true, searchable: true },
                {
                  name: "beginValidity",
                  data: "beginValidity",
                  orderable: false,
                  searchable: false,
                  render: function (data, type, full, meta) {
                    return formatCertificateDate(full.beginValidity);
                  },
                },
                {
                  name: "endValidity",
                  data: "endValidity",
                  orderable: false,
                  searchable: false,
                  render: function (data, type, full, meta) {
                    return formatCertificateDate(full.endValidity);
                  },
                },
                {
                  data: "id",
                  orderable: false,
                  searchable: false,
                  render: function (data, type, full, meta) {
                    //Display endorsement credential
                    if (full.endorsementCredential === null) return "";
                    let html = "";

                    let id = full.endorsementCredential.id;
                    html =
                      certificateDetailsLink("endorsement", id, false) + "&nbsp;";

                    return html;
                  },
                },
                {
                  data: "id",
                  orderable: false,
                  searchable: false,
                  render: function (data, type, full, meta) {
                    // Set up a delete icon with link to handleDeleteRequest().
                    // sets up a hidden input field containing the ID which is
                    // used as a parameter to the REST POST call to delete
                    let html = "";
                    html += certificateDetailsLink("platform", full.id, true);
                    html += certificateDownloadLink(full.id, viewName);
                    html += certificateDeleteLink(full.id, viewName);

                    return html;
                  },
                },
              ];

              // Set data tables
              setDataTables("#platformTable", url, columns);
            });
=======
           $(document).ready(function () {
             const viewName = [[${page.viewName}]];
             const url = viewName + "/list";
             let columns = [
               {
                 name: "deviceName",
                 data: "deviceName",
                 orderable: true,
                 searchable: true,
                 render: function (data, type, full, meta) {
                   // if there is a device, display its name, otherwise
                   return full.deviceName;
                 },
               },
               {
                 name: "issuer",
                 data: "issuer",
                 orderable: true,
                 searchable: true,
               },
               {
                 name: "credentialType",
                 data: "credentialType",
                 render: function (data, type, full, meta) {
                   if (full.platformChainType !== "") {
                     return full.platformChainType;
                   } else {
                     return full.credentialType;
                   }
                 },
               },
               {
                 name: "manufacturer",
                 data: "manufacturer",
                 orderable: true,
                 searchable: true,
               },
               { name: "model", data: "model", orderable: true, searchable: true },
               { name: "version", data: "version", orderable: true, searchable: true },
               { name: "platformSerial",data: "platformSerial", orderable: true, searchable: true },
               {
                 name: "beginValidity",
                 data: "beginValidity",
                 orderable: false,
                 searchable: false,
                 render: function (data, type, full, meta) {
                   return formatCertificateDate(full.beginValidity);
                 },
               },
               {
                 name: "endValidity",
                 data: "endValidity",
                 orderable: false,
                 searchable: false,
                 render: function (data, type, full, meta) {
                   return formatCertificateDate(full.endValidity);
                 },
               },
               {
                 data: "id",
                 orderable: false,
                 searchable: false,
                 render: function (data, type, full, meta) {
                   //Display endorsement credential
                   if (full.endorsementCredential === null) return "";
                   let html = "";
     
                   let id = full.endorsementCredential.id;
                   html =
                     certificateDetailsLink("endorsement", id, false) + "&nbsp;";
     
                   return html;
                 },
               },
               {
                 data: "id",
                 orderable: false,
                 searchable: false,
                 render: function (data, type, full, meta) {
                   // Set up a delete icon with link to handleDeleteRequest().
                   // sets up a hidden input field containing the ID which is
                   // used as a parameter to the REST POST call to delete
                   let html = "";
                   html += certificateDetailsLink("platform", full.id, true);
                   html += certificateDownloadLink(viewName, full.id);
                   html += certificateDeleteLink(viewName, full.id);
     
                   return html;
                 },
               },
             ];
     
             // Set data tables
             setDataTables("#platformTable", url, columns);
           });
>>>>>>> 1e7a58d1
        </script>
    </section>
</head>

<body>

<h1 layout:fragment="pageHeaderTitle">Platform Certificates</h1>

<div class="content" layout:fragment="content">
    <!-- text and icon resource variables -->
    <div class="aca-input-box-header">
        <form enctype="multipart/form-data" method="POST"
              th:action="@{/HIRS_AttestationCAPortal/portal/certificate-request/platform-credentials/upload}">
            Platform Credentials
            <th:block th:replace="fragments/file-chooser
                :: fileChooser('platformCredentialEditor',
                'Import Platform Credentials', ~{this :: bodyContent})">
                <th:block th:fragment="bodyContent">
                    <input id="importFile" multiple="multiple" name="file" type="file"/>
                </th:block>
            </th:block>
            <a th:href="@{/HIRS_AttestationCAPortal/portal/certificate-request/platform-credentials/bulk-download}">
                <img th:src="@{/icons/ic_file_download_black_24dp.png}" title="Download All Platform Certificates">
            </a>
        </form>
    </div>

    <br/>

    <div class="aca-data-table">
        <table class="display" id="platformTable" style="width: 100%">
            <thead>
            <tr>
                <th>Device</th>
                <th>Issuer</th>
                <th>Type</th>
                <th>Manufacturer</th>
                <th>Model</th>
                <th>Version</th>
                <th>Board SN</th>
                <th>Valid (begin)</th>
                <th>Valid (end)</th>
                <th>Endorsement</th>
                <th>Options</th>
            </tr>
            </thead>
        </table>
    </div>
</div>
</body>

</html><|MERGE_RESOLUTION|>--- conflicted
+++ resolved
@@ -1,16 +1,14 @@
 <!DOCTYPE html>
-<html lang="en" layout:decorate="~{layout}"
-      xmlns:layout="http://www.ultraq.net.nz/thymeleaf/layout">
+<html lang="en" layout:decorate="~{layout}" xmlns:layout="http://www.ultraq.net.nz/thymeleaf/layout"
+      xmlns:th="http://www.thymeleaf.org">
 
 <head>
     <section layout:fragment="script">
         <script th:src="@{/lib/jquery.spring-friendly/jquery.spring-friendly.js}"></script>
         <script th:inline="javascript">
-<<<<<<< HEAD
             $(document).ready(function () {
-              const viewName = /*[[${page.viewName}]]*/ ''
+              const viewName =  /*[[${page.viewName}]]*/ ''
               const url = viewName + "/list";
-
               let columns = [
                 {
                   name: "deviceName",
@@ -47,7 +45,7 @@
                 },
                 { name: "model", data: "model", orderable: true, searchable: true },
                 { name: "version", data: "version", orderable: true, searchable: true },
-                { name: "platformSerial", data: "platformSerial", orderable: true, searchable: true },
+                { name: "platformSerial",data: "platformSerial", orderable: true, searchable: true },
                 {
                   name: "beginValidity",
                   data: "beginValidity",
@@ -92,8 +90,8 @@
                     // used as a parameter to the REST POST call to delete
                     let html = "";
                     html += certificateDetailsLink("platform", full.id, true);
-                    html += certificateDownloadLink(full.id, viewName);
-                    html += certificateDeleteLink(full.id, viewName);
+                    html += certificateDownloadLink(viewName, full.id);
+                    html += certificateDeleteLink(viewName, full.id);
 
                     return html;
                   },
@@ -103,103 +101,6 @@
               // Set data tables
               setDataTables("#platformTable", url, columns);
             });
-=======
-           $(document).ready(function () {
-             const viewName = [[${page.viewName}]];
-             const url = viewName + "/list";
-             let columns = [
-               {
-                 name: "deviceName",
-                 data: "deviceName",
-                 orderable: true,
-                 searchable: true,
-                 render: function (data, type, full, meta) {
-                   // if there is a device, display its name, otherwise
-                   return full.deviceName;
-                 },
-               },
-               {
-                 name: "issuer",
-                 data: "issuer",
-                 orderable: true,
-                 searchable: true,
-               },
-               {
-                 name: "credentialType",
-                 data: "credentialType",
-                 render: function (data, type, full, meta) {
-                   if (full.platformChainType !== "") {
-                     return full.platformChainType;
-                   } else {
-                     return full.credentialType;
-                   }
-                 },
-               },
-               {
-                 name: "manufacturer",
-                 data: "manufacturer",
-                 orderable: true,
-                 searchable: true,
-               },
-               { name: "model", data: "model", orderable: true, searchable: true },
-               { name: "version", data: "version", orderable: true, searchable: true },
-               { name: "platformSerial",data: "platformSerial", orderable: true, searchable: true },
-               {
-                 name: "beginValidity",
-                 data: "beginValidity",
-                 orderable: false,
-                 searchable: false,
-                 render: function (data, type, full, meta) {
-                   return formatCertificateDate(full.beginValidity);
-                 },
-               },
-               {
-                 name: "endValidity",
-                 data: "endValidity",
-                 orderable: false,
-                 searchable: false,
-                 render: function (data, type, full, meta) {
-                   return formatCertificateDate(full.endValidity);
-                 },
-               },
-               {
-                 data: "id",
-                 orderable: false,
-                 searchable: false,
-                 render: function (data, type, full, meta) {
-                   //Display endorsement credential
-                   if (full.endorsementCredential === null) return "";
-                   let html = "";
-     
-                   let id = full.endorsementCredential.id;
-                   html =
-                     certificateDetailsLink("endorsement", id, false) + "&nbsp;";
-     
-                   return html;
-                 },
-               },
-               {
-                 data: "id",
-                 orderable: false,
-                 searchable: false,
-                 render: function (data, type, full, meta) {
-                   // Set up a delete icon with link to handleDeleteRequest().
-                   // sets up a hidden input field containing the ID which is
-                   // used as a parameter to the REST POST call to delete
-                   let html = "";
-                   html += certificateDetailsLink("platform", full.id, true);
-                   html += certificateDownloadLink(viewName, full.id);
-                   html += certificateDeleteLink(viewName, full.id);
-     
-                   return html;
-                 },
-               },
-             ];
-     
-             // Set data tables
-             setDataTables("#platformTable", url, columns);
-           });
->>>>>>> 1e7a58d1
         </script>
     </section>
 </head>
@@ -211,8 +112,11 @@
 <div class="content" layout:fragment="content">
     <!-- text and icon resource variables -->
     <div class="aca-input-box-header">
-        <form enctype="multipart/form-data" method="POST"
-              th:action="@{/HIRS_AttestationCAPortal/portal/certificate-request/platform-credentials/upload}">
+        <form
+                enctype="multipart/form-data"
+                method="POST"
+                th:action="@{/HIRS_AttestationCAPortal/portal/certificate-request/platform-credentials/upload}"
+        >
             Platform Credentials
             <th:block th:replace="fragments/file-chooser
                 :: fileChooser('platformCredentialEditor',
@@ -249,6 +153,6 @@
         </table>
     </div>
 </div>
+
 </body>
-
 </html>