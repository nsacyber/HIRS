<!DOCTYPE html>
<html lang="en" layout:decorate="~{layout}" xmlns:layout="http://www.ultraq.net.nz/thymeleaf/layout"
  xmlns:th="http://www.thymeleaf.org">

<head>
  <section layout:fragment="script">
    <script th:src="@{/lib/jquery.spring-friendly/jquery.spring-friendly.js}"></script>
    <script th:inline="javascript">
      $(document).ready(function () {
        let url = "platform-credentials/list";
        let columns = [
          {
            name: "deviceName",
            data: "deviceName",
            orderable: true,
            searchable: true,
            render: function (data, type, full, meta) {
              // if there is a device, display its name, otherwise
              return full.deviceName;
            },
          },
          {
            name: "issuer",
            data: "issuer",
            orderable: true,
            searchable: true,
          },
          {
            name: "credentialType",
            data: "credentialType",
            render: function (data, type, full, meta) {
              if (full.platformChainType !== "") {
                return full.platformChainType;
              } else {
                return full.credentialType;
              }
            },
          },
          {
            name: "manufacturer",
            data: "manufacturer",
            orderable: true,
            searchable: true,
          },
          { name: "model", data: "model", orderable: true, searchable: true },
          { name: "version", data: "version", orderable: true, searchable: true },
          { name: "platformSerial", data: "platformSerial", orderable: true, searchable: true },
          {
            name: "beginValidity",
            data: "beginValidity",
            orderable: false,
            searchable: false,
            render: function (data, type, full, meta) {
              return formatCertificateDate(full.beginValidity);
            },
          },
          {
            name: "endValidity",
            data: "endValidity",
            orderable: false,
            searchable: false,
            render: function (data, type, full, meta) {
              return formatCertificateDate(full.endValidity);
            },
          },
          {
            data: "id",
            orderable: false,
            searchable: false,
            render: function (data, type, full, meta) {
              //Display endorsement credential
              if (full.endorsementCredential === null) return "";
              let html = "";

              let id = full.endorsementCredential.id;
              html =
                certificateDetailsLink("endorsement", id, false) + "&nbsp;";

              return html;
            },
          },
          {
            data: "id",
            orderable: false,
            searchable: false,
            render: function (data, type, full, meta) {
              // Set up a delete icon with link to handleDeleteRequest().
              // sets up a hidden input field containing the ID which is
              // used as a parameter to the REST POST call to delete
              let html = "";
              html += certificateDetailsLink("platform", full.id, true);
              html += certificateDownloadLink(full.id, "");
              html += certificateDeleteLink(full.id, "");

              return html;
            },
          },
        ];

        // Set data tables
        setDataTables("#platformTable", url, columns);
      });
    </script>
  </section>
</head>

<body>

  <h1 layout:fragment="pageHeaderTitle">Platform Certificates</h1>

  <div class="content" layout:fragment="content">
    <!-- text and icon resource variables -->
    <div class="aca-input-box-header">
<<<<<<< HEAD
      <form enctype="multipart/form-data" method="POST"
        th:action="@{/HIRS_AttestationCAPortal/portal/certificate-request/platform-credentials/upload}">
        Platform Credentials
        <th:block th:replace="fragments/file-chooser
                :: fileChooserIcon('platformCredentialEditor',
                'Import Platform Credentials', ${null}, ~{this :: bodyContent})">
          <th:block th:fragment="bodyContent">
            <input id="importFile" multiple="multiple" name="file" type="file" />
          </th:block>
        </th:block>
        <a th:href="@{/HIRS_AttestationCAPortal/portal/certificate-request/platform-credentials/bulk-download}">
          <img th:src="@{/icons/ic_file_download_black_24dp.png}" title="Download All Platform Certificates">
        </a>
      </form>
=======
        <form
                method="POST"
                th:action="@{/HIRS_AttestationCAPortal/portal/certificate-request/platform-credentials/upload}"
                enctype="multipart/form-data"
        >
            Platform Credentials
            <th:block th:replace="fragments/file-chooser
                :: fileChooser('platformCredentialEditor',
                'Import Platform Credentials', ${null}, ~{this :: bodyContent})"
            >
                <th:block th:fragment="bodyContent">
                    <input id="importFile" type="file" name="file" multiple="multiple" />
                </th:block>
            </th:block>
            <a th:href="@{/HIRS_AttestationCAPortal/portal/certificate-request/platform-credentials/bulk-download}">
                <img th:src="@{/icons/ic_file_download_black_24dp.png}" title="Download All Platform Certificates">
            </a>
        </form>
>>>>>>> 758ab0a8
    </div>

    <br />

    <div class="aca-data-table">
      <table class="display" id="platformTable" style="width: 100%">
        <thead>
          <tr>
            <th>Device</th>
            <th>Issuer</th>
            <th>Type</th>
            <th>Manufacturer</th>
            <th>Model</th>
            <th>Version</th>
            <th>Board SN</th>
            <th>Valid (begin)</th>
            <th>Valid (end)</th>
            <th>Endorsement</th>
            <th>Options</th>
          </tr>
        </thead>
      </table>
    </div>
  </div>

</body>

</html><|MERGE_RESOLUTION|>--- conflicted
+++ resolved
@@ -1,6 +1,6 @@
 <!DOCTYPE html>
-<html lang="en" layout:decorate="~{layout}" xmlns:layout="http://www.ultraq.net.nz/thymeleaf/layout"
-  xmlns:th="http://www.thymeleaf.org">
+<html lang="en" xmlns:th="http://www.thymeleaf.org" xmlns:layout="http://www.ultraq.net.nz/thymeleaf/layout"
+  layout:decorate="~{layout}">
 
 <head>
   <section layout:fragment="script">
@@ -111,41 +111,21 @@
   <div class="content" layout:fragment="content">
     <!-- text and icon resource variables -->
     <div class="aca-input-box-header">
-<<<<<<< HEAD
-      <form enctype="multipart/form-data" method="POST"
-        th:action="@{/HIRS_AttestationCAPortal/portal/certificate-request/platform-credentials/upload}">
+      <form method="POST"
+        th:action="@{/HIRS_AttestationCAPortal/portal/certificate-request/platform-credentials/upload}"
+        enctype="multipart/form-data">
         Platform Credentials
         <th:block th:replace="fragments/file-chooser
-                :: fileChooserIcon('platformCredentialEditor',
+                :: fileChooser('platformCredentialEditor',
                 'Import Platform Credentials', ${null}, ~{this :: bodyContent})">
           <th:block th:fragment="bodyContent">
-            <input id="importFile" multiple="multiple" name="file" type="file" />
+            <input id="importFile" type="file" name="file" multiple="multiple" />
           </th:block>
         </th:block>
         <a th:href="@{/HIRS_AttestationCAPortal/portal/certificate-request/platform-credentials/bulk-download}">
           <img th:src="@{/icons/ic_file_download_black_24dp.png}" title="Download All Platform Certificates">
         </a>
       </form>
-=======
-        <form
-                method="POST"
-                th:action="@{/HIRS_AttestationCAPortal/portal/certificate-request/platform-credentials/upload}"
-                enctype="multipart/form-data"
-        >
-            Platform Credentials
-            <th:block th:replace="fragments/file-chooser
-                :: fileChooser('platformCredentialEditor',
-                'Import Platform Credentials', ${null}, ~{this :: bodyContent})"
-            >
-                <th:block th:fragment="bodyContent">
-                    <input id="importFile" type="file" name="file" multiple="multiple" />
-                </th:block>
-            </th:block>
-            <a th:href="@{/HIRS_AttestationCAPortal/portal/certificate-request/platform-credentials/bulk-download}">
-                <img th:src="@{/icons/ic_file_download_black_24dp.png}" title="Download All Platform Certificates">
-            </a>
-        </form>
->>>>>>> 758ab0a8
     </div>
 
     <br />
