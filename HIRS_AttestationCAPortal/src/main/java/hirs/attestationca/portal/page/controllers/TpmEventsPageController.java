--- conflicted
+++ resolved
@@ -151,20 +151,6 @@
         };
 
         LOGGER.info("Querying with the following datatableinput: " + input.toString());
-<<<<<<< HEAD
-        FilteredRecordsList<ReferenceDigestRecord> referenceDigestRecords
-                = OrderedListQueryDataTableAdapter.getOrderedList(
-                ReferenceDigestRecord.class,
-                referenceDigestManager,
-                input, orderColumnName, criteriaModifier);
-        LOGGER.info("ReferenceDigestManager returned: "
-                + Arrays.toString(referenceDigestRecords.toArray()));
-        FilteredRecordsList<HashMap<ReferenceDigestRecord, ReferenceDigestValue>>
-                mappedRecordValues = mapRecordToValues(referenceDigestRecords);
-
-        LOGGER.info("Returning list mapping: " + Arrays.toString(mappedRecordValues.toArray()));
-        return new DataTableResponse<>(referenceDigestRecords, input);
-=======
 
         FilteredRecordsList<ReferenceDigestValue> referenceDigestValues =
                 OrderedListQueryDataTableAdapter.getOrderedList(
@@ -173,7 +159,6 @@
                 input, orderColumnName, criteriaModifier);
 
         return new DataTableResponse<>(referenceDigestValues, input);
->>>>>>> f503457b
     }
 
     /**
