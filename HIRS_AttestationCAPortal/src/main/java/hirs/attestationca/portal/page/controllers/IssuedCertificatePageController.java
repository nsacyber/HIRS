--- conflicted
+++ resolved
@@ -98,7 +98,6 @@
         log.debug("Request received a datatable input object for the issued attestation"
                 + " certificate page: {}", input);
 
-
         String orderColumnName = input.getOrderColumnName();
 
         log.debug("Ordering on column: {}", orderColumnName);
@@ -156,49 +155,16 @@
         log.info("Received request to download issued certificate id {}", id);
 
         try {
-<<<<<<< HEAD
             final DownloadFile downloadFile =
                     this.certificateService.downloadCertificate(IssuedAttestationCertificate.class,
                             UUID.fromString(id));
             response.setHeader(HttpHeaders.CONTENT_DISPOSITION, "attachment;"
                     + downloadFile.getFileName());
-=======
-            final UUID uuid = UUID.fromString(id);
-            Certificate certificate = this.certificateService.findCertificate(uuid);
-
-            if (certificate == null) {
-                final String errorMessage =
-                        "Unable to locate issued attestation certificate record with ID " + uuid;
-                log.warn(errorMessage);
-                throw new EntityNotFoundException(errorMessage);
-            } else if (!(certificate instanceof IssuedAttestationCertificate)) {
-                final String errorMessage =
-                        "Unable to cast the found certificate to an issued attestation certificate "
-                                + "object";
-                log.warn(errorMessage);
-                throw new ClassCastException(errorMessage);
-            }
-
-            final IssuedAttestationCertificate issuedAttestationCertificate =
-                    (IssuedAttestationCertificate) certificate;
-
-            final String fileName = "filename=\"" + IssuedAttestationCertificate.class.getSimpleName()
-                    + "_"
-                    + issuedAttestationCertificate.getSerialNumber()
-                    + ".cer\"";
-
-            response.setHeader(HttpHeaders.CONTENT_DISPOSITION, "attachment;" + fileName);
->>>>>>> 1cb2d65a
             response.setContentType(MediaType.APPLICATION_OCTET_STREAM_VALUE);
             response.getOutputStream().write(downloadFile.getFileBytes());
         } catch (Exception exception) {
-<<<<<<< HEAD
             log.error("An exception was thrown while attempting to download the"
                     + " specified issued attestation certificate", exception);
-=======
-            log.error("An exception was thrown while attempting to download the "
-                    + "specified issued attestation certificate", exception);
->>>>>>> 1cb2d65a
             response.sendError(HttpServletResponse.SC_NOT_FOUND);
         }
     }
@@ -218,10 +184,6 @@
         final String singleFileName = "Issued_Certificate";
         final String fileName = "issued_certificates.zip";
 
-<<<<<<< HEAD
-=======
-
->>>>>>> 1cb2d65a
         response.setHeader(HttpHeaders.CONTENT_DISPOSITION, "attachment; filename=" + fileName);
         response.setContentType("application/zip");
 
@@ -229,7 +191,7 @@
             this.certificateService.bulkDownloadCertificates(zipOut, CertificateType.ISSUED_CERTIFICATES,
                     singleFileName);
         } catch (Exception exception) {
-            log.error("An exception was thrown while attempting to bulk download all the "
+            log.error("An exception was thrown while attempting to bulk download all the"
                     + "issued attestation certificates", exception);
             response.sendError(HttpServletResponse.SC_NOT_FOUND);
         }
