package hirs.attestationca.portal.page.controllers;

import hirs.attestationca.persist.DBManagerException;
import hirs.attestationca.persist.FilteredRecordsList;
import hirs.attestationca.persist.entity.userdefined.rim.ReferenceDigestValue;
import hirs.attestationca.persist.entity.userdefined.rim.SupportReferenceManifest;
import hirs.attestationca.persist.service.ReferenceDigestValuePageService;
import hirs.attestationca.portal.datatables.DataTableInput;
import hirs.attestationca.portal.datatables.DataTableResponse;
import hirs.attestationca.portal.page.Page;
import hirs.attestationca.portal.page.PageController;
import hirs.attestationca.portal.page.params.NoPageParams;
import hirs.attestationca.portal.page.utils.ControllerPagesUtils;
import jakarta.validation.Valid;
import lombok.extern.log4j.Log4j2;
import org.apache.commons.lang3.StringUtils;
import org.springframework.beans.factory.annotation.Autowired;
import org.springframework.data.domain.PageRequest;
import org.springframework.data.domain.Pageable;
import org.springframework.data.domain.Sort;
import org.springframework.http.MediaType;
import org.springframework.stereotype.Controller;
import org.springframework.ui.Model;
import org.springframework.web.bind.annotation.GetMapping;
import org.springframework.web.bind.annotation.RequestMapping;
import org.springframework.web.bind.annotation.ResponseBody;
import org.springframework.web.servlet.ModelAndView;

import java.util.Set;

/**
 * Controller for the TPM Events page.
 */
@Log4j2
@Controller
@RequestMapping("/HIRS_AttestationCAPortal/portal/rim-database")
public class RimDatabasePageController extends PageController<NoPageParams> {
    private final ReferenceDigestValuePageService referenceDigestValueService;

    /**
     * Constructor providing the Page's display and routing specification.
     *
     * @param referenceDigestValueService reference digest value service
     */
    @Autowired
    public RimDatabasePageController(
            final ReferenceDigestValuePageService referenceDigestValueService) {
        super(Page.RIM_DATABASE);
        this.referenceDigestValueService = referenceDigestValueService;
    }

    /**
     * Returns the filePath for the view and the data model for the RIM Database page.
     *
     * @param params The object to map url parameters into.
     * @param model  The data model for the request. Can contain data from
     *               redirect.
     * @return the filePath for the view and data model for the RIM Database page.
     */
    @Override
    public ModelAndView initPage(final NoPageParams params,
                                 final Model model) {
        return getBaseModelAndView(Page.RIM_DATABASE);
    }

    /**
     * Processes the request to retrieve a list of reference digest values for display
     * on the rim database page.
     *
     * @param input the data tables input
     * @return the data tables response, including the result set and paging
     * information
     */
    @ResponseBody
    @GetMapping(value = "/list",
            produces = MediaType.APPLICATION_JSON_VALUE)
    public DataTableResponse<ReferenceDigestValue> getRDVTableData(
            @Valid final DataTableInput input) {
        log.info("Received request to display list of TPM events");
        log.debug("Request received a datatable input object for the RIM database page: {}", input);

        String orderColumnName = input.getOrderColumnName();
        log.debug("Ordering on column: {}", orderColumnName);

        final String searchTerm = input.getSearch().getValue();
        final Set<String> searchableColumns =
                ControllerPagesUtils.findSearchableColumnsNames(ReferenceDigestValue.class,
                        input.getColumns());

        FilteredRecordsList<ReferenceDigestValue> rdvFilteredRecordsList = new FilteredRecordsList<>();

        final int currentPage = input.getStart() / input.getLength();
        Pageable pageable = PageRequest.of(currentPage, input.getLength(), Sort.by(orderColumnName));
        org.springframework.data.domain.Page<ReferenceDigestValue> pagedResult;

        if (StringUtils.isBlank(searchTerm)) {
            pagedResult =
                    this.referenceDigestValueService.findAllReferenceDigestValues(pageable);
        } else {
            pagedResult =
                    this.referenceDigestValueService.findReferenceDigestValuesBySearchableColumns(
                            searchableColumns,
                            searchTerm, pageable);
        }

        if (pagedResult.hasContent()) {
            rdvFilteredRecordsList.addAll(pagedResult.getContent());
        }

<<<<<<< HEAD
        referenceDigestValues.setRecordsFiltered(pagedResult.getTotalElements());
        referenceDigestValues.setRecordsTotal(
                this.referenceDigestValueService.findReferenceDigestValueRepositoryCount());
=======
        rdvFilteredRecordsList.setRecordsFiltered(pagedResult.getTotalElements());
        rdvFilteredRecordsList.setRecordsTotal(referenceDigestValueRepository.count());
>>>>>>> 00ea8e14

        // might be able to get rid of this, maybe write a query that looks for not updated
        SupportReferenceManifest support;
        for (ReferenceDigestValue rdv : rdvFilteredRecordsList) {
            // We are updating the base rim ID field if necessary and
            if (rdv.getBaseRimId() == null &&
                    this.referenceDigestValueService.doesRIMExist(rdv.getSupportRimId())) {
                support = (SupportReferenceManifest) this.referenceDigestValueService.findRIMById(
                        rdv.getSupportRimId());
                rdv.setBaseRimId(support.getAssociatedRim());
                try {
                    referenceDigestValueService.saveReferenceDigestValue(rdv);
                } catch (DBManagerException dbMEx) {
                    log.error("Failed to update TPM Event with Base RIM ID");
                }
            }
        }

        log.info("Returning the size of the list of reference digest values: "
                + "{}", rdvFilteredRecordsList.getRecordsFiltered());
        return new DataTableResponse<>(rdvFilteredRecordsList, input);
    }
}<|MERGE_RESOLUTION|>--- conflicted
+++ resolved
@@ -35,18 +35,18 @@
 @Controller
 @RequestMapping("/HIRS_AttestationCAPortal/portal/rim-database")
 public class RimDatabasePageController extends PageController<NoPageParams> {
-    private final ReferenceDigestValuePageService referenceDigestValueService;
+    private final ReferenceDigestValuePageService referenceDigestValuePageService;
 
     /**
      * Constructor providing the Page's display and routing specification.
      *
-     * @param referenceDigestValueService reference digest value service
+     * @param referenceDigestValuePageService reference digest value service
      */
     @Autowired
     public RimDatabasePageController(
-            final ReferenceDigestValuePageService referenceDigestValueService) {
+            final ReferenceDigestValuePageService referenceDigestValuePageService) {
         super(Page.RIM_DATABASE);
-        this.referenceDigestValueService = referenceDigestValueService;
+        this.referenceDigestValuePageService = referenceDigestValuePageService;
     }
 
     /**
@@ -95,10 +95,10 @@
 
         if (StringUtils.isBlank(searchTerm)) {
             pagedResult =
-                    this.referenceDigestValueService.findAllReferenceDigestValues(pageable);
+                    this.referenceDigestValuePageService.findAllReferenceDigestValues(pageable);
         } else {
             pagedResult =
-                    this.referenceDigestValueService.findReferenceDigestValuesBySearchableColumns(
+                    this.referenceDigestValuePageService.findReferenceDigestValuesBySearchableColumns(
                             searchableColumns,
                             searchTerm, pageable);
         }
@@ -107,26 +107,21 @@
             rdvFilteredRecordsList.addAll(pagedResult.getContent());
         }
 
-<<<<<<< HEAD
-        referenceDigestValues.setRecordsFiltered(pagedResult.getTotalElements());
-        referenceDigestValues.setRecordsTotal(
-                this.referenceDigestValueService.findReferenceDigestValueRepositoryCount());
-=======
         rdvFilteredRecordsList.setRecordsFiltered(pagedResult.getTotalElements());
-        rdvFilteredRecordsList.setRecordsTotal(referenceDigestValueRepository.count());
->>>>>>> 00ea8e14
+        rdvFilteredRecordsList.setRecordsTotal(
+                this.referenceDigestValuePageService.findReferenceDigestValueRepositoryCount());
 
         // might be able to get rid of this, maybe write a query that looks for not updated
         SupportReferenceManifest support;
         for (ReferenceDigestValue rdv : rdvFilteredRecordsList) {
             // We are updating the base rim ID field if necessary and
             if (rdv.getBaseRimId() == null &&
-                    this.referenceDigestValueService.doesRIMExist(rdv.getSupportRimId())) {
-                support = (SupportReferenceManifest) this.referenceDigestValueService.findRIMById(
+                    this.referenceDigestValuePageService.doesRIMExist(rdv.getSupportRimId())) {
+                support = (SupportReferenceManifest) this.referenceDigestValuePageService.findRIMById(
                         rdv.getSupportRimId());
                 rdv.setBaseRimId(support.getAssociatedRim());
                 try {
-                    referenceDigestValueService.saveReferenceDigestValue(rdv);
+                    referenceDigestValuePageService.saveReferenceDigestValue(rdv);
                 } catch (DBManagerException dbMEx) {
                     log.error("Failed to update TPM Event with Base RIM ID");
                 }
