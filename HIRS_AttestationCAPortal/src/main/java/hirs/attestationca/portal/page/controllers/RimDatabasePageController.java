--- conflicted
+++ resolved
@@ -88,17 +88,10 @@
             produces = MediaType.APPLICATION_JSON_VALUE)
     public DataTableResponse<ReferenceDigestValue> getTableData(
             @Valid final DataTableInput input) {
-<<<<<<< HEAD
-        log.debug("Handling request for summary list: {}", input);
-
-        String orderColumnName = input.getOrderColumnName();
-        log.debug("Ordering on column: {}", orderColumnName);
-=======
         log.info("Handling request for summary list: {}", input);
 
         String orderColumnName = input.getOrderColumnName();
         log.info("Ordering on column: {}", orderColumnName);
->>>>>>> 11a4d6e2
 
         // check that the alert is not archived and that it is in the specified report
         CriteriaModifier criteriaModifier = new CriteriaModifier() {
@@ -112,11 +105,7 @@
             }
         };
 
-<<<<<<< HEAD
-        log.debug("Querying with the following dataTableInput: {}", input);
-=======
         log.info("Querying with the following dataTableInput: {}", input);
->>>>>>> 11a4d6e2
 
         FilteredRecordsList<ReferenceDigestValue> referenceDigestValues = new FilteredRecordsList<>();
 
