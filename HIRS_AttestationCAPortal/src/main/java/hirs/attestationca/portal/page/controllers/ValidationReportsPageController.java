package hirs.attestationca.portal.page.controllers;

import hirs.attestationca.portal.datatables.DataTableInput;
import hirs.attestationca.portal.datatables.DataTableResponse;
import hirs.attestationca.portal.datatables.OrderedListQueryDataTableAdapter;
import hirs.attestationca.portal.page.PageController;
import hirs.attestationca.portal.page.params.NoPageParams;
import hirs.data.persist.certificate.Certificate;
import hirs.data.persist.certificate.PlatformCredential;
import hirs.data.persist.certificate.attributes.ComponentIdentifier;
import hirs.data.persist.certificate.attributes.V2.ComponentIdentifierV2;
import hirs.persist.CertificateManager;
import hirs.persist.DeviceManager;
import org.apache.logging.log4j.Logger;
import static org.apache.logging.log4j.LogManager.getLogger;
import org.hibernate.Criteria;
import org.hibernate.criterion.Restrictions;
import org.springframework.beans.factory.annotation.Autowired;
import org.springframework.http.MediaType;
import org.springframework.stereotype.Controller;
import org.springframework.ui.Model;
import org.springframework.web.bind.annotation.RequestMapping;
import org.springframework.web.bind.annotation.RequestMethod;
import org.springframework.web.bind.annotation.ResponseBody;
import org.springframework.web.servlet.ModelAndView;

import static hirs.attestationca.portal.page.Page.VALIDATION_REPORTS;
import hirs.FilteredRecordsList;
import hirs.data.persist.SupplyChainValidationSummary;
import hirs.persist.CriteriaModifier;
import hirs.persist.CrudManager;

import javax.servlet.http.HttpServletRequest;
import javax.servlet.http.HttpServletResponse;
import java.io.BufferedWriter;
import java.io.IOException;
import java.io.OutputStreamWriter;
import java.nio.charset.StandardCharsets;
import java.time.LocalDate;
import java.time.LocalDateTime;
import java.time.format.DateTimeFormatter;
import java.util.ArrayList;
import java.util.Enumeration;
import java.util.List;
import java.util.UUID;
import java.util.regex.Matcher;
import java.util.regex.Pattern;
import java.util.stream.Collectors;

/**
 * Controller for the Validation Reports page.
 */
@Controller
@RequestMapping("/validation-reports")
public class ValidationReportsPageController extends PageController<NoPageParams> {

    private final CrudManager<SupplyChainValidationSummary> supplyChainValidatorSummaryManager;
    private final CertificateManager certificateManager;
    private final DeviceManager deviceManager;

    private static String columnHeaders = "Verified Manufacturer,"
            + "Model,SN,Verification Date,Device Status,"
            + "Component name,Component manufacturer,Component model,"
            + "Component SN,Issuer,Component status";
    private static final String DEFAULT_COMPANY = "AllDevices";
    private static final String UNDEFINED = "undefined";
    private static final Logger LOGGER = getLogger(ValidationReportsPageController.class);

    /**
     * Constructor providing the Page's display and routing specification.
     * @param supplyChainValidatorSummaryManager the manager
     * @param certificateManager the certificate manager
     * @param deviceManager the device manager
     */
    @Autowired
    public ValidationReportsPageController(
            final CrudManager<SupplyChainValidationSummary> supplyChainValidatorSummaryManager,
            final CertificateManager certificateManager,
            final DeviceManager deviceManager) {
        super(VALIDATION_REPORTS);
        this.supplyChainValidatorSummaryManager = supplyChainValidatorSummaryManager;
        this.certificateManager = certificateManager;
        this.deviceManager = deviceManager;
    }

    /**
     * Returns the path for the view and the data model for the page.
     *
     * @param params The object to map url parameters into.
     * @param model The data model for the request. Can contain data from redirect.
     * @return the path for the view and data model for the page.
     */
    @Override
    @RequestMapping
    public ModelAndView initPage(final NoPageParams params, final Model model) {
        return getBaseModelAndView();
    }

    /**
     * Gets the list of validation summaries per the data table input query.
     * @param input the data table query.
     * @return the data table response containing the supply chain summary records
     */
    @ResponseBody
    @RequestMapping(value = "list", produces = MediaType.APPLICATION_JSON_VALUE,
            method = RequestMethod.GET)
    public DataTableResponse<SupplyChainValidationSummary> getTableData(
            final DataTableInput input) {

        LOGGER.debug("Handling request for summary list: " + input);

        // attempt to get the column property based on the order index.
        String orderColumnName = input.getOrderColumnName();

        LOGGER.debug("Ordering on column: " + orderColumnName);

        // define an alias so the composite object, device, can be used by the
        // datatables / query. This is necessary so the device.name property can
        // be used.
        CriteriaModifier criteriaModifier = new CriteriaModifier() {
            @Override
            public void modify(final Criteria criteria) {
                criteria.add(Restrictions.isNull(Certificate.ARCHIVE_FIELD));
                criteria.createAlias("device", "device");
            }
        };

        FilteredRecordsList<SupplyChainValidationSummary> records =
                OrderedListQueryDataTableAdapter.getOrderedList(
                        SupplyChainValidationSummary.class,
                        supplyChainValidatorSummaryManager, input, orderColumnName,
                        criteriaModifier);

        return new DataTableResponse<>(records, input);
    }

    /**
     * This method handles downloading a validation report.
     * @param request object
     * @param response object
     * @throws IOException thrown by BufferedWriter object
     */
    @SuppressWarnings("checkstyle:magicnumber")
    @RequestMapping(value = "download", method = RequestMethod.POST)
    public void download(final HttpServletRequest request,
                         final HttpServletResponse response) throws IOException {

        LOGGER.info("Downloading validation report");
        String company = "";
        String contractNumber = "";
        Pattern pattern = Pattern.compile("^\\w*$");
        DateTimeFormatter dateFormat = DateTimeFormatter.ofPattern("uuuu-MM-dd");
        DateTimeFormatter dateTimeFormat = DateTimeFormatter.ofPattern("uuuu-MM-dd HH:mm:ss");
        LocalDate startDate = null;
        LocalDate endDate = null;
        ArrayList<LocalDate> createTimes = new ArrayList<LocalDate>();
        String[] deviceNames = new String[]{};

        Enumeration parameters = request.getParameterNames();
        while (parameters.hasMoreElements()) {
            String parameter = (String) parameters.nextElement();
            String parameterValue = request.getParameter(parameter);
            LOGGER.info(parameter + ": " + parameterValue);
            switch (parameter) {
                case "company":
                    Matcher companyMatcher = pattern.matcher(parameterValue);
                    if (companyMatcher.matches()) {
                        company = parameterValue;
                    } else {
                        company = DEFAULT_COMPANY;
                    }
                    break;
                case "contract":
                    Matcher contractMatcher = pattern.matcher(parameterValue);
                    if (contractMatcher.matches()) {
                        contractNumber = parameterValue;
                    } else {
                        contractNumber = "none";
                    }
                    break;
                case "dateStart":
                    if (parameterValue != null && !parameterValue.isEmpty()) {
                        startDate = LocalDate.parse(parameterValue, dateFormat);
                    } else {
                        startDate = LocalDate.ofEpochDay(0);
                    }
                    break;
                case "dateEnd":
                    if (parameterValue != null && !parameterValue.isEmpty()) {
                        endDate = LocalDate.parse(parameterValue, dateFormat);
                    } else {
                        endDate = LocalDate.now();
                    }
                    break;
                case "createTimes":
                    if (!parameterValue.equals(UNDEFINED)) {
                        String[] timestamps = parameterValue.split(",");
                        for (String timestamp : timestamps) {
                            createTimes.add(LocalDateTime.parse(timestamp,
                                    dateTimeFormat).toLocalDate());
                        }
                    }
                    break;
                case "deviceNames":
                    if (!parameterValue.equals(UNDEFINED)) {
                        deviceNames = parameterValue.split(",");
                    }
                    break;
                default:
            }
        }

        response.setHeader("Content-Type", "text/csv");
        response.setHeader("Content-Disposition",
                "attachment;filename=validation_report.csv");
        BufferedWriter bufferedWriter = new BufferedWriter(
                new OutputStreamWriter(response.getOutputStream(), StandardCharsets.UTF_8));
        StringBuilder reportData = new StringBuilder();
        bufferedWriter.append("Company: " + company + "\n");
        bufferedWriter.append("Contract number: " + contractNumber + "\n");
        for (int i = 0; i < deviceNames.length; i++) {
            if ((createTimes.get(i).isAfter(startDate) || createTimes.get(i).isEqual(startDate))
                    && (createTimes.get(i).isBefore(endDate)
                        || createTimes.get(i).isEqual(endDate))) {
                UUID deviceId = deviceManager.getDevice(deviceNames[i]).getId();
                LOGGER.info(deviceId);
                PlatformCredential pc = PlatformCredential.select(certificateManager)
                        .byDeviceId(deviceId).getCertificate();
                LOGGER.info("Found platform credential: " + pc.toString());
                reportData.append(pc.getManufacturer() + ","
                        + pc.getModel() + ","
                        + pc.getPlatformSerial() + ","
                        + LocalDateTime.now().toString() + ","
                        + pc.getDevice().getSupplyChainStatus() + ",");
                ArrayList<ArrayList<String>> parsedComponents = parseComponents(pc);
                for (ArrayList<String> component : parsedComponents) {
                    for (String data : component) {
                        reportData.append(data + ",");
                    }
                    reportData.deleteCharAt(reportData.length() - 1);
                    reportData.append("\n,,,,,");
                }
            }
            reportData.delete(reportData.lastIndexOf(",") - 4, reportData.length());
        }
        bufferedWriter.append(columnHeaders + "\n");
        bufferedWriter.append(reportData.toString() + "\n");
        LOGGER.info(columnHeaders);
        LOGGER.info(reportData.toString());
        bufferedWriter.flush();
    }

    /**
     * This method parses the following ComponentIdentifier fields into an ArrayList of ArrayLists.
     * - ComponentClass
     * - Manufacturer
     * - Model
     * - Serial number
     * - Pass/fail status (based on componentFailures string)
     * @param pc the platform credential.
     * @return the ArrayList of ArrayLists containing the parsed component data.
     */
    private ArrayList<ArrayList<String>> parseComponents(final PlatformCredential pc) {
        ArrayList<ArrayList<String>> parsedComponents = new ArrayList<ArrayList<String>>();
        ArrayList<ArrayList<Object>> chainComponents = new ArrayList<>();
<<<<<<< HEAD
        String componentFailureString = "";
        if (pc.getComponentIdentifiers() != null
                && pc.getComponentIdentifiers().size() > 0) {
            componentFailureString += pc.getComponentFailures();
=======
        StringBuilder componentFailureString = new StringBuilder();
        if (pc.getComponentIdentifiers() != null
                && pc.getComponentIdentifiers().size() > 0) {
            componentFailureString.append(pc.getComponentFailures());
>>>>>>> 096d8b7b
            // get all the certificates associated with the platform serial
            List<PlatformCredential> chainCertificates = PlatformCredential
                    .select(certificateManager)
                    .byBoardSerialNumber(pc.getPlatformSerial())
                    .getCertificates().stream().collect(Collectors.toList());
            // combine all components in each certificate
            for (ComponentIdentifier ci : pc.getComponentIdentifiers()) {
                ArrayList<Object> issuerAndComponent = new ArrayList<Object>();
                issuerAndComponent.add(pc.getIssuer());
                issuerAndComponent.add(ci);
                chainComponents.add(issuerAndComponent);
            }

            for (PlatformCredential cert : chainCertificates) {
<<<<<<< HEAD
                componentFailureString += cert.getComponentFailures();
=======
                componentFailureString.append(cert.getComponentFailures());
>>>>>>> 096d8b7b
                if (!cert.isBase()) {
                    for (ComponentIdentifier ci : cert.getComponentIdentifiers()) {
                        ArrayList<Object> issuerAndComponent = new ArrayList<Object>();
                        issuerAndComponent.add(cert.getIssuer());
                        issuerAndComponent.add(ci);
                        chainComponents.add(issuerAndComponent);
                    }
                }
            }
<<<<<<< HEAD
            LOGGER.info("Component failures: " + componentFailureString);
=======
            LOGGER.info("Component failures: " + componentFailureString.toString());
>>>>>>> 096d8b7b
            for (ArrayList<Object> issuerAndComponent : chainComponents) {
                ArrayList<String> componentData = new ArrayList<String>();
                String issuer = (String) issuerAndComponent.get(0);
                issuer = issuer.replaceAll(",", " ");
                ComponentIdentifier ci = (ComponentIdentifier) issuerAndComponent.get(1);
                if (ci instanceof ComponentIdentifierV2) {
                    componentData.add(((ComponentIdentifierV2) ci)
                            .getComponentClass().toString());
                } else {
                    componentData.add("Platform Component");
                }
                componentData.add(ci.getComponentManufacturer().getString());
                componentData.add(ci.getComponentModel().getString());
                componentData.add(ci.getComponentSerial().getString());
                componentData.add(issuer);
                //Failing components are identified by hashcode
<<<<<<< HEAD
                if (componentFailureString.contains(String.valueOf(ci.hashCode()))) {
=======
                if (componentFailureString.toString().contains(String.valueOf(ci.hashCode()))) {
>>>>>>> 096d8b7b
                    componentData.add("Fail");
                } else {
                    componentData.add("Pass");
                }
                parsedComponents.add(componentData);
                LOGGER.info(String.join(",", componentData));
            }
        }

        return parsedComponents;
    }
}<|MERGE_RESOLUTION|>--- conflicted
+++ resolved
@@ -263,17 +263,10 @@
     private ArrayList<ArrayList<String>> parseComponents(final PlatformCredential pc) {
         ArrayList<ArrayList<String>> parsedComponents = new ArrayList<ArrayList<String>>();
         ArrayList<ArrayList<Object>> chainComponents = new ArrayList<>();
-<<<<<<< HEAD
-        String componentFailureString = "";
-        if (pc.getComponentIdentifiers() != null
-                && pc.getComponentIdentifiers().size() > 0) {
-            componentFailureString += pc.getComponentFailures();
-=======
         StringBuilder componentFailureString = new StringBuilder();
         if (pc.getComponentIdentifiers() != null
                 && pc.getComponentIdentifiers().size() > 0) {
             componentFailureString.append(pc.getComponentFailures());
->>>>>>> 096d8b7b
             // get all the certificates associated with the platform serial
             List<PlatformCredential> chainCertificates = PlatformCredential
                     .select(certificateManager)
@@ -288,11 +281,7 @@
             }
 
             for (PlatformCredential cert : chainCertificates) {
-<<<<<<< HEAD
-                componentFailureString += cert.getComponentFailures();
-=======
                 componentFailureString.append(cert.getComponentFailures());
->>>>>>> 096d8b7b
                 if (!cert.isBase()) {
                     for (ComponentIdentifier ci : cert.getComponentIdentifiers()) {
                         ArrayList<Object> issuerAndComponent = new ArrayList<Object>();
@@ -302,11 +291,7 @@
                     }
                 }
             }
-<<<<<<< HEAD
-            LOGGER.info("Component failures: " + componentFailureString);
-=======
             LOGGER.info("Component failures: " + componentFailureString.toString());
->>>>>>> 096d8b7b
             for (ArrayList<Object> issuerAndComponent : chainComponents) {
                 ArrayList<String> componentData = new ArrayList<String>();
                 String issuer = (String) issuerAndComponent.get(0);
@@ -323,11 +308,7 @@
                 componentData.add(ci.getComponentSerial().getString());
                 componentData.add(issuer);
                 //Failing components are identified by hashcode
-<<<<<<< HEAD
-                if (componentFailureString.contains(String.valueOf(ci.hashCode()))) {
-=======
                 if (componentFailureString.toString().contains(String.valueOf(ci.hashCode()))) {
->>>>>>> 096d8b7b
                     componentData.add("Fail");
                 } else {
                     componentData.add("Pass");
