--- conflicted
+++ resolved
@@ -73,12 +73,8 @@
     private final CertificateRepository certificateRepository;
     private final CACredentialRepository caCredentialRepository;
     private final CertificateService certificateService;
-<<<<<<< HEAD
+    private final List<CertificateAuthorityCredential> certificateAuthorityCredentials;
     private final TrustChainCertificateService trustChainCertificateService;
-    private CertificateAuthorityCredential certificateAuthorityCredential;
-=======
-    private final List<CertificateAuthorityCredential> certificateAuthorityCredentials;
->>>>>>> 3846ae5b
 
     /**
      * Constructor for the Trust Chain Certificate page.
@@ -92,22 +88,15 @@
     public TrustChainCertificatePageController(final CertificateRepository certificateRepository,
                                                final CACredentialRepository caCredentialRepository,
                                                final CertificateService certificateService,
-<<<<<<< HEAD
-                                               TrustChainCertificateService trustChainCertificateService,
-                                               final X509Certificate acaCertificate) {
-=======
+                                               final TrustChainCertificateService trustChainCertificateService,
                                                @Qualifier("acaTrustChainCerts")
                                                final X509Certificate[] acaTrustChainCertificates) {
->>>>>>> 3846ae5b
         super(Page.TRUST_CHAIN);
         this.certificateRepository = certificateRepository;
         this.caCredentialRepository = caCredentialRepository;
         this.certificateService = certificateService;
-<<<<<<< HEAD
         this.trustChainCertificateService = trustChainCertificateService;
-=======
         this.certificateAuthorityCredentials = new ArrayList<>();
->>>>>>> 3846ae5b
 
         try {
             for (X509Certificate eachCert : acaTrustChainCertificates) {
