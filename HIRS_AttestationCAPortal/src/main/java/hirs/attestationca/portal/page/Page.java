--- conflicted
+++ resolved
@@ -57,15 +57,11 @@
     /**
      * Page to display RIM event digest table.
      */
-    TPM_EVENTS("RIM Database", "ic_important_devices", "first"),
+    RIM_DATABASE("RIM Database", "ic_important_devices", "first"),
     /**
      * Page that manages Attestation CA Policy.
      */
-<<<<<<< HEAD
     POLICY("Policy", "ic_subtitles"),
-=======
-    RIM_DATABASE("RIM Database", null, "first"),
->>>>>>> 79a132e7
     /**
      * Help page.
      */
