--- conflicted
+++ resolved
@@ -61,11 +61,7 @@
     /**
      * Page to display RIM event digest table.
      */
-<<<<<<< HEAD
     RIM_DATABASE("RIM Database", null, "first"),
-=======
-    TPM_EVENTS("RIM Database", null, "first"),
->>>>>>> c5e3823a
     /**
      * Help page.
      */
