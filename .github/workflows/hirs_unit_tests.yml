# This workflow will build HIRS, run unit tests, and create HIRS artifacts
# Updated: 02/11/2025
name: HIRS Build and Unit Test

on:
  # Runs this workflow whenever there is a push to main from a branch annotated with "v3"
  push:
    branches:
      - '*v3*'
      - 'main'
  # Allows you to run this workflow manually from the Actions tab
  workflow_dispatch:

jobs:
  # Run the unit tests and package HIRS ACA, provisoner, and tools
  ACA_Provisioner_Unit_Tests:
    runs-on: ubuntu-latest  # Configures the job to run on the latest version of an Ubuntu Linux runner
    steps:
<<<<<<< HEAD
    - uses: actions/checkout@v3  # run v3 of actions/checkout action, which checks out your repository onto the runner
    # Build will archive build reports and will create a failedFile if build is not successful
    - name: Directory setup
      run: |
        mkdir -p artifacts/githubActionsResults
        mkdir -p artifacts/upload_reports/HIRS_AttestationCA
        mkdir -p artifacts/upload_reports/HIRS_AttestationCAPortal
        mkdir -p artifacts/upload_reports/HIRS_Provisioner
        mkdir -p artifacts/upload_reports/HIRS_ProvisionerTPM2
        mkdir -p artifacts/upload_reports/HIRS_Structs
        mkdir -p artifacts/upload_reports/HIRS_Utils
        mkdir -p artifacts/upload_reports/tcg_rim_tool
        mkdir -p artifacts/upload_reports/tcg_eventlog_tool
    # Run the provisioner and ACA unit tests via gradle build in a Rocky Docker container
    - name: Build HIRS and run unit tests
      run: |
        
        # log into and run docker (note: must set up secrets in github for ghcr username and access_token)
        echo ${{ secrets.GITHUB_TOKEN }} | docker login ghcr.io -u $ --password-stdin
        
        # docker run options:
        #   create a mount between curr directory on the runner and the HIRS folder created by the cloning of HIRS repo
        #     -v $(pwd):/HIRS
        #   image used for the container, given by <repository>:<tag_name>
        #     rocky8: ghcr.io/nsacyber/hirs/hirs-rocky8-ci:latest [repo: https://github.com/orgs/nsacyber/packages]
        #   bash commands to clean/build/test each subproject
        #     /bin/bash -c '<commands>'
        docker run --rm \
        -v $(pwd):/HIRS \
        ghcr.io/nsacyber/hirs/hirs-rocky8-ci:latest /bin/bash -c \
          'pushd /HIRS
          gradle_status=0
        
          # git added a feature that gives error if user is not owner of the top-level directory; need to override this
          git config --global --add safe.directory /HIRS
        
          # clean, build and run unit tests on all sub-projects; copy build reports to an artifacts directory
          ./gradlew :HIRS_AttestationCA:clean :HIRS_AttestationCA:build :HIRS_AttestationCA:test
          if (( $? != "0" )) ; then gradle_status=1; fi
          cp -r /HIRS/HIRS_AttestationCA/build/reports/ /HIRS/artifacts/upload_reports/HIRS_AttestationCA/.
          ./gradlew :HIRS_AttestationCAPortal:clean :HIRS_AttestationCAPortal:build :HIRS_AttestationCAPortal:test
          if (( $? != "0" )) ; then gradle_status=1; fi
          cp -r /HIRS/HIRS_AttestationCAPortal/build/reports/ /HIRS/artifacts/upload_reports/HIRS_AttestationCAPortal/.
          #./gradlew :HIRS_Provisioner:clean :HIRS_Provisioner:build :HIRS_Provisioner:test
          #if (( $? != "0" )) ; then gradle_status=1; fi
          #cp -r /HIRS/HIRS_Provisioner/build/reports/ /HIRS/artifacts/upload_reports/HIRS_Provisioner/.
          #./gradlew :HIRS_ProvisionerTPM2:clean :HIRS_ProvisionerTPM2:build :HIRS_ProvisionerTPM2:test
          #if (( $? != "0" )) ; then gradle_status=1; fi
          #cp -r /HIRS/HIRS_ProvisionerTPM2/docs/ /HIRS/artifacts/upload_reports/HIRS_ProvisionerTPM2/.
          ./gradlew :HIRS_Structs:clean :HIRS_Structs:build :HIRS_Structs:test
          if (( $? != "0" )) ; then gradle_status=1; fi
          cp -r /HIRS/HIRS_Structs/build/reports/ /HIRS/artifacts/upload_reports/HIRS_Structs/.
          ./gradlew :HIRS_Utils:clean :HIRS_Utils:build :HIRS_Utils:test
          if (( $? != "0" )) ; then gradle_status=1; fi
          cp -r /HIRS/HIRS_Utils/build/reports/ /HIRS/artifacts/upload_reports/HIRS_Utils/.
          #./gradlew :TPM_Utils:clean :TPM_Utils:build :TPM_Utils:test
          #if (( $? != "0" )) ; then gradle_status=1; fi
        
          # Create "fail file" to fail the Build ACA tests if gradle exited with anything other than 0      
          if (( $gradle_status == "0" )) ; then
            echo "In docker: Build Passed"
          else
            echo "In docker: Build Failed"
            touch /HIRS/artifacts/githubActionsResults/buildFailed.txt
          fi; popd;'
    # Upload build report files
    - name: Archive report files
      uses: actions/upload-artifact@v4
      with:
        name: HIRS_Build_Reports
        path: artifacts/upload_reports/*
        if-no-files-found: ignore
    # If buildFailed file exists, use that to fail the ACA unit tests
    - name: Check if build/test passed or failed
      if: ${{ hashFiles('artifacts/githubActionsResults/buildFailed.txt') != '' }}
      uses: actions/github-script@v6
      with:
        script: |
          core.setFailed('Build or Unit Test Failed')
=======
      - uses: actions/checkout@v4  # run v4 of actions/checkout action, which checks out your repository onto the runner
      # Build will archive build reports and will create a failedFile if build is not successful
      - name: Directory setup
        run: |
          mkdir -p artifacts/githubActionsResults
          mkdir -p artifacts/upload_reports/HIRS_AttestationCA
          mkdir -p artifacts/upload_reports/HIRS_AttestationCAPortal
          mkdir -p artifacts/upload_reports/HIRS_Provisioner
          mkdir -p artifacts/upload_reports/HIRS_ProvisionerTPM2
          mkdir -p artifacts/upload_reports/HIRS_Structs
          mkdir -p artifacts/upload_reports/HIRS_Utils
          mkdir -p artifacts/upload_reports/tcg_rim_tool
          mkdir -p artifacts/upload_reports/tcg_eventlog_tool
      # Run the provisioner and ACA unit tests via gradle build in a Rocky Docker container
      - name: Build HIRS and run unit tests
        run: |
          
          # log into and run docker (note: must set up secrets in github for ghcr username and access_token)
          echo ${{ secrets.GITHUB_TOKEN }} | docker login ghcr.io -u $ --password-stdin
          
          # docker run options:
          #   create a mount between curr directory on the runner and the HIRS folder created by the cloning of HIRS repo
          #     -v $(pwd):/HIRS
          #   image used for the container, given by <repository>:<tag_name>
          #     rocky8: ghcr.io/nsacyber/hirs/hirs-rocky8-ci:latest [repo: https://github.com/orgs/nsacyber/packages]
          #   bash commands to clean/build/test each subproject
          #     /bin/bash -c '<commands>'
          docker run --rm \
          -v $(pwd):/HIRS \
          ghcr.io/nsacyber/hirs/hirs-rocky8-ci:latest /bin/bash -c \
            'pushd /HIRS
            gradle_status=0
          
            # git added a feature that gives error if user is not owner of the top-level directory; need to override this
            git config --global --add safe.directory /HIRS
          
            # clean, build and run unit tests on all sub-projects; copy build reports to an artifacts directory
            ./gradlew :HIRS_AttestationCA:clean :HIRS_AttestationCA:build :HIRS_AttestationCA:test
            if (( $? != "0" )) ; then gradle_status=1; fi
            cp -r /HIRS/HIRS_AttestationCA/build/reports/ /HIRS/artifacts/upload_reports/HIRS_AttestationCA/.
            ./gradlew :HIRS_AttestationCAPortal:clean :HIRS_AttestationCAPortal:build :HIRS_AttestationCAPortal:test
            if (( $? != "0" )) ; then gradle_status=1; fi
            cp -r /HIRS/HIRS_AttestationCAPortal/build/reports/ /HIRS/artifacts/upload_reports/HIRS_AttestationCAPortal/.
            #./gradlew :HIRS_Provisioner:clean :HIRS_Provisioner:build :HIRS_Provisioner:test
            #if (( $? != "0" )) ; then gradle_status=1; fi
            #cp -r /HIRS/HIRS_Provisioner/build/reports/ /HIRS/artifacts/upload_reports/HIRS_Provisioner/.
            #./gradlew :HIRS_ProvisionerTPM2:clean :HIRS_ProvisionerTPM2:build :HIRS_ProvisionerTPM2:test
            #if (( $? != "0" )) ; then gradle_status=1; fi
            #cp -r /HIRS/HIRS_ProvisionerTPM2/docs/ /HIRS/artifacts/upload_reports/HIRS_ProvisionerTPM2/.
            ./gradlew :HIRS_Structs:clean :HIRS_Structs:build :HIRS_Structs:test
            if (( $? != "0" )) ; then gradle_status=1; fi
            cp -r /HIRS/HIRS_Structs/build/reports/ /HIRS/artifacts/upload_reports/HIRS_Structs/.
            ./gradlew :HIRS_Utils:clean :HIRS_Utils:build :HIRS_Utils:test
            if (( $? != "0" )) ; then gradle_status=1; fi
            cp -r /HIRS/HIRS_Utils/build/reports/ /HIRS/artifacts/upload_reports/HIRS_Utils/.
            #./gradlew :TPM_Utils:clean :TPM_Utils:build :TPM_Utils:test
            #if (( $? != "0" )) ; then gradle_status=1; fi
          
            # Create "fail file" to fail the Build ACA tests if gradle exited with anything other than 0      
            if (( $gradle_status == "0" )) ; then
              echo "In docker: Build Passed"
            else
              echo "In docker: Build Failed"
              touch /HIRS/artifacts/githubActionsResults/buildFailed.txt
            fi; popd;'
      # Upload build report files
      - name: Archive report files
        uses: actions/upload-artifact@v4
        with:
          name: HIRS_Build_Reports
          path: artifacts/upload_reports/*
          if-no-files-found: ignore
      # If buildFailed file exists, use that to fail the ACA unit tests
      - name: Check if build/test passed or failed
        if: ${{ hashFiles('artifacts/githubActionsResults/buildFailed.txt') != '' }}
        uses: actions/github-script@v6
        with:
          script: |
            core.setFailed('Build or Unit Test Failed')
>>>>>>> 0b7a7280
<|MERGE_RESOLUTION|>--- conflicted
+++ resolved
@@ -16,87 +16,6 @@
   ACA_Provisioner_Unit_Tests:
     runs-on: ubuntu-latest  # Configures the job to run on the latest version of an Ubuntu Linux runner
     steps:
-<<<<<<< HEAD
-    - uses: actions/checkout@v3  # run v3 of actions/checkout action, which checks out your repository onto the runner
-    # Build will archive build reports and will create a failedFile if build is not successful
-    - name: Directory setup
-      run: |
-        mkdir -p artifacts/githubActionsResults
-        mkdir -p artifacts/upload_reports/HIRS_AttestationCA
-        mkdir -p artifacts/upload_reports/HIRS_AttestationCAPortal
-        mkdir -p artifacts/upload_reports/HIRS_Provisioner
-        mkdir -p artifacts/upload_reports/HIRS_ProvisionerTPM2
-        mkdir -p artifacts/upload_reports/HIRS_Structs
-        mkdir -p artifacts/upload_reports/HIRS_Utils
-        mkdir -p artifacts/upload_reports/tcg_rim_tool
-        mkdir -p artifacts/upload_reports/tcg_eventlog_tool
-    # Run the provisioner and ACA unit tests via gradle build in a Rocky Docker container
-    - name: Build HIRS and run unit tests
-      run: |
-        
-        # log into and run docker (note: must set up secrets in github for ghcr username and access_token)
-        echo ${{ secrets.GITHUB_TOKEN }} | docker login ghcr.io -u $ --password-stdin
-        
-        # docker run options:
-        #   create a mount between curr directory on the runner and the HIRS folder created by the cloning of HIRS repo
-        #     -v $(pwd):/HIRS
-        #   image used for the container, given by <repository>:<tag_name>
-        #     rocky8: ghcr.io/nsacyber/hirs/hirs-rocky8-ci:latest [repo: https://github.com/orgs/nsacyber/packages]
-        #   bash commands to clean/build/test each subproject
-        #     /bin/bash -c '<commands>'
-        docker run --rm \
-        -v $(pwd):/HIRS \
-        ghcr.io/nsacyber/hirs/hirs-rocky8-ci:latest /bin/bash -c \
-          'pushd /HIRS
-          gradle_status=0
-        
-          # git added a feature that gives error if user is not owner of the top-level directory; need to override this
-          git config --global --add safe.directory /HIRS
-        
-          # clean, build and run unit tests on all sub-projects; copy build reports to an artifacts directory
-          ./gradlew :HIRS_AttestationCA:clean :HIRS_AttestationCA:build :HIRS_AttestationCA:test
-          if (( $? != "0" )) ; then gradle_status=1; fi
-          cp -r /HIRS/HIRS_AttestationCA/build/reports/ /HIRS/artifacts/upload_reports/HIRS_AttestationCA/.
-          ./gradlew :HIRS_AttestationCAPortal:clean :HIRS_AttestationCAPortal:build :HIRS_AttestationCAPortal:test
-          if (( $? != "0" )) ; then gradle_status=1; fi
-          cp -r /HIRS/HIRS_AttestationCAPortal/build/reports/ /HIRS/artifacts/upload_reports/HIRS_AttestationCAPortal/.
-          #./gradlew :HIRS_Provisioner:clean :HIRS_Provisioner:build :HIRS_Provisioner:test
-          #if (( $? != "0" )) ; then gradle_status=1; fi
-          #cp -r /HIRS/HIRS_Provisioner/build/reports/ /HIRS/artifacts/upload_reports/HIRS_Provisioner/.
-          #./gradlew :HIRS_ProvisionerTPM2:clean :HIRS_ProvisionerTPM2:build :HIRS_ProvisionerTPM2:test
-          #if (( $? != "0" )) ; then gradle_status=1; fi
-          #cp -r /HIRS/HIRS_ProvisionerTPM2/docs/ /HIRS/artifacts/upload_reports/HIRS_ProvisionerTPM2/.
-          ./gradlew :HIRS_Structs:clean :HIRS_Structs:build :HIRS_Structs:test
-          if (( $? != "0" )) ; then gradle_status=1; fi
-          cp -r /HIRS/HIRS_Structs/build/reports/ /HIRS/artifacts/upload_reports/HIRS_Structs/.
-          ./gradlew :HIRS_Utils:clean :HIRS_Utils:build :HIRS_Utils:test
-          if (( $? != "0" )) ; then gradle_status=1; fi
-          cp -r /HIRS/HIRS_Utils/build/reports/ /HIRS/artifacts/upload_reports/HIRS_Utils/.
-          #./gradlew :TPM_Utils:clean :TPM_Utils:build :TPM_Utils:test
-          #if (( $? != "0" )) ; then gradle_status=1; fi
-        
-          # Create "fail file" to fail the Build ACA tests if gradle exited with anything other than 0      
-          if (( $gradle_status == "0" )) ; then
-            echo "In docker: Build Passed"
-          else
-            echo "In docker: Build Failed"
-            touch /HIRS/artifacts/githubActionsResults/buildFailed.txt
-          fi; popd;'
-    # Upload build report files
-    - name: Archive report files
-      uses: actions/upload-artifact@v4
-      with:
-        name: HIRS_Build_Reports
-        path: artifacts/upload_reports/*
-        if-no-files-found: ignore
-    # If buildFailed file exists, use that to fail the ACA unit tests
-    - name: Check if build/test passed or failed
-      if: ${{ hashFiles('artifacts/githubActionsResults/buildFailed.txt') != '' }}
-      uses: actions/github-script@v6
-      with:
-        script: |
-          core.setFailed('Build or Unit Test Failed')
-=======
       - uses: actions/checkout@v4  # run v4 of actions/checkout action, which checks out your repository onto the runner
       # Build will archive build reports and will create a failedFile if build is not successful
       - name: Directory setup
@@ -176,4 +95,3 @@
         with:
           script: |
             core.setFailed('Build or Unit Test Failed')
->>>>>>> 0b7a7280
