# Updated: 02/11/2025
name: Dotnet Provisioner Unit Tests

on: push
env:
<<<<<<< HEAD
  DOTNET_VERSION: '8S.0'
=======
  DOTNET_VERSION: '8.0'
>>>>>>> 0b7a7280
jobs:
  dotnet_provisioner_unit_tests:
    name: Restore and Run Unit Tests
    continue-on-error: true
    runs-on: ${{ matrix.os }}
    strategy:
      matrix:
        include:
          - os: windows-2022
          - os: ubuntu-20.04
          # - os: windows-2019 Cannot Target windows-2019 because the .NET 6 SDK won't receive security patches for this image
    steps:
      - name: Set git to use LF
        run: |
          git config --global core.autocrlf false
          git config --global core.eol lf

      - name: Checkout repo
        uses: actions/checkout@v4
        with:
          submodules: recursive

      - name: Restore Project
        working-directory: HIRS_Provisioner.NET
        run: |
          dotnet restore

      - name: Build on Windows
        working-directory: HIRS_Provisioner.NET
        if: contains(matrix.os, 'windows')
        run: |
          cd hirs
          dotnet build -r win-x64 --configuration Release --no-restore
          cd ..

      - name: Build on Ubuntu
        working-directory: HIRS_Provisioner.NET
        if: contains(matrix.os, 'ubuntu')
        run: |
          dotnet build --configuration Release --no-restore

      - name: Run Unit Tests and Save Logs - Windows
        id: window_result
        if: contains(matrix.os, 'windows') && always()
        working-directory: HIRS_Provisioner.NET
        run: |
          $logs = dotnet test /p:PublishSingleFile=false --no-restore -v m
          $results = [string]$logs
          $results = $results.Contains("Passed!")
          if($results) { $results = "Pass" } else { $results = "Fail"}
          echo "::set-output name=result::$results"
          $logName = "${{matrix.os}}-unit-tests-" + $results + ".log"
          New-Item $logName
          Set-Content $logName $logs
          Get-Content $logName

      - name: Run Unit Tests Ubuntu
        if: contains(matrix.os, 'ubuntu')
        working-directory: HIRS_Provisioner.NET
        run: |
          logName="${{matrix.os}}-unit-tests.log"
          dotnet test --no-restore -v m > $logName

      - name: Extract Ubuntu Unit Test Results
        id: ubuntu_result
        if: contains(matrix.os, 'ubuntu') && always()
        working-directory: HIRS_Provisioner.NET
        run: |
          logName="${{matrix.os}}-unit-tests.log"
          if grep -rnw $logName -e "Passed\!" ; 
          then 
            result="Pass"
          else
            result="Fail"
          fi
          echo "::set-output name=result::$result"
          more $logName

      - name: Upload Logs Ubuntu
        uses: actions/upload-artifact@v4
        if: contains(matrix.os, 'ubuntu') && always()
        with:
          name: "${{matrix.os}}-unit-tests-${{steps.ubuntu_result.outputs.result}}.log"
          path: HIRS_Provisioner.NET/*.log

      - name: Upload Logs Windows
        uses: actions/upload-artifact@v4
        if: contains(matrix.os, 'windows') && always()
        with:
          name: "${{matrix.os}}-unit-tests-${{steps.window_result.outputs.result}}.log"
          path: HIRS_Provisioner.NET/*.log

  Evaluator:
    name: Evaluate Tests
    needs: [ dotnet_provisioner_unit_tests ]
    runs-on: ubuntu-latest
    continue-on-error: false
    steps:

      - uses: actions/checkout@v2
        with:
          submodules: recursive

      - name: Make artifact directory
        run: |
          mkdir artifacts

      - uses: actions/download-artifact@v4
        with:
          path: artifacts

      - name: Determine if a test failed
        working-directory: artifacts
        run: |
          result="" 
          suffix="-unit-tests-Fail.log"
          msg=" OS did not pass all the unit tests."
          
          # Generate Annotations and Console Output
          for file in *.log; do
              if [[ "$file" == *"Fail"* ]]; then
                title=${file%"$suffix"}
                echo "::error title=$title Unit Tests Failed::The $title $msg"
                result="Failed"
              fi
          done
          
          if [ -n "$result" ]
          then
              exit 1
          fi<|MERGE_RESOLUTION|>--- conflicted
+++ resolved
@@ -3,11 +3,7 @@
 
 on: push
 env:
-<<<<<<< HEAD
-  DOTNET_VERSION: '8S.0'
-=======
   DOTNET_VERSION: '8.0'
->>>>>>> 0b7a7280
 jobs:
   dotnet_provisioner_unit_tests:
     name: Restore and Run Unit Tests
@@ -115,7 +111,7 @@
         run: |
           mkdir artifacts
 
-      - uses: actions/download-artifact@v4
+      - uses: actions/download-artifact@v3
         with:
           path: artifacts
 
