rootProject.name = 'HIRS'

include 'HIRS_Utils',
        'HIRS_AttestationCA',
        'HIRS_AttestationCAPortal',
        ':tools:tcg_eventlog_tool',
        ':tools:tcg_rim_tool'
        
dependencyResolutionManagement {
    versionCatalogs {
        libs {
            version('springboot', '3.0.1')
            version('jackson', '2.14.2')
            library('bouncycastle',  'org.bouncycastle:bcmail-jdk15on:1.70')
            library('commons-codec', 'commons-codec:commons-codec:1.15')
            library('commons-lang3', 'org.apache.commons:commons-lang3:3.12.0')
<<<<<<< HEAD
            library('commons_io', 'commons-io:commons-io:2.11.0')
            library('glassfish_json',   'org.glassfish:javax.json:1.1.4')
            library('glassfish_jaxb_runtime',   'org.glassfish.jaxb:jaxb-runtime:2.3.1')
=======
            library('bouncycastle', 'org.bouncycastle:bcmail-jdk15on:1.70')
            library('gson', 'com.google.code.gson:gson:2.10.1')
>>>>>>> 0f8f2665
            library('guava', 'com.google.guava:guava:31.1-jre')
            library('minimal-json', 'com.eclipsesource.minimal-json:minimal-json:0.9.5')
            library('jakarta-servlet', 'org.glassfish.web:jakarta.servlet.jsp.jstl:3.0.0')
            library('jakarta-api', 'jakarta.persistence:jakarta.persistence-api:3.1.0')
            library('jakarta-xml', 'jakarta.xml.bind:jakarta.xml.bind-api:4.0.0')
            library('hibernate-core', 'org.hibernate:hibernate-core:6.1.7.Final')
            library('jackson-core', 'com.fasterxml.jackson.core', 'jackson-core').versionRef('jackson')
            library('jackson-databind', 'com.fasterxml.jackson.core', 'jackson-databind').versionRef('jackson')
            library('jcommander', 'com.beust:jcommander:1.82')
 //           library('log4j2', 'org.apache.logging.log4j:log4j-api:2.17.1')
 //           library('log4j2-core', 'org.apache.logging.log4j:log4j-core:2.17.1')
            library('lombok', 'org.projectlombok:lombok:1.18.26')
            library('pci', 'com.github.marandus:pci-ids:0.3')
<<<<<<< HEAD
            library('testng', 'org.testng:testng:7.4.0')
=======
            library('ospackage', 'com.netflix.nebula:gradle-ospackage-plugin:11.2.0')
>>>>>>> 0f8f2665
//            library('spring-datajpa', 'org.springframework.boot', 'spring-boot-starter-data-jpa').version('springboot')
//            library('spring-datajpa', 'org.springframework.boot', 'spring-boot-starter-web').version('springboot')
//            library('spring-datajpa', 'org.springframework.boot', 'spring-boot-starter-validation').version('springboot')
        }
    }
}<|MERGE_RESOLUTION|>--- conflicted
+++ resolved
@@ -5,44 +5,35 @@
         'HIRS_AttestationCAPortal',
         ':tools:tcg_eventlog_tool',
         ':tools:tcg_rim_tool'
-        
+
 dependencyResolutionManagement {
     versionCatalogs {
         libs {
             version('springboot', '3.0.1')
             version('jackson', '2.14.2')
-            library('bouncycastle',  'org.bouncycastle:bcmail-jdk15on:1.70')
             library('commons-codec', 'commons-codec:commons-codec:1.15')
+            library('commons_io',    'commons-io:commons-io:2.11.0')
             library('commons-lang3', 'org.apache.commons:commons-lang3:3.12.0')
-<<<<<<< HEAD
-            library('commons_io', 'commons-io:commons-io:2.11.0')
+            library('bouncycastle', 'org.bouncycastle:bcmail-jdk15on:1.70')
             library('glassfish_json',   'org.glassfish:javax.json:1.1.4')
             library('glassfish_jaxb_runtime',   'org.glassfish.jaxb:jaxb-runtime:2.3.1')
-=======
-            library('bouncycastle', 'org.bouncycastle:bcmail-jdk15on:1.70')
             library('gson', 'com.google.code.gson:gson:2.10.1')
->>>>>>> 0f8f2665
             library('guava', 'com.google.guava:guava:31.1-jre')
             library('minimal-json', 'com.eclipsesource.minimal-json:minimal-json:0.9.5')
             library('jakarta-servlet', 'org.glassfish.web:jakarta.servlet.jsp.jstl:3.0.0')
             library('jakarta-api', 'jakarta.persistence:jakarta.persistence-api:3.1.0')
             library('jakarta-xml', 'jakarta.xml.bind:jakarta.xml.bind-api:4.0.0')
+            library('jcommander',    'com.beust:jcommander:1.82')
             library('hibernate-core', 'org.hibernate:hibernate-core:6.1.7.Final')
             library('jackson-core', 'com.fasterxml.jackson.core', 'jackson-core').versionRef('jackson')
             library('jackson-databind', 'com.fasterxml.jackson.core', 'jackson-databind').versionRef('jackson')
-            library('jcommander', 'com.beust:jcommander:1.82')
- //           library('log4j2', 'org.apache.logging.log4j:log4j-api:2.17.1')
- //           library('log4j2-core', 'org.apache.logging.log4j:log4j-core:2.17.1')
-            library('lombok', 'org.projectlombok:lombok:1.18.26')
             library('pci', 'com.github.marandus:pci-ids:0.3')
-<<<<<<< HEAD
-            library('testng', 'org.testng:testng:7.4.0')
-=======
             library('ospackage', 'com.netflix.nebula:gradle-ospackage-plugin:11.2.0')
->>>>>>> 0f8f2665
 //            library('spring-datajpa', 'org.springframework.boot', 'spring-boot-starter-data-jpa').version('springboot')
 //            library('spring-datajpa', 'org.springframework.boot', 'spring-boot-starter-web').version('springboot')
 //            library('spring-datajpa', 'org.springframework.boot', 'spring-boot-starter-validation').version('springboot')
+            library('lombok', 'org.projectlombok:lombok:1.18.26')
+            library('testng', 'org.testng:testng:7.4.0')
         }
     }
 }