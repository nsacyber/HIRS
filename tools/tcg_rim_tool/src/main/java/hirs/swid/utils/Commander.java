--- conflicted
+++ resolved
@@ -47,17 +47,13 @@
     private String rimEventLog = "";
     @Parameter(names = {"--rfc3852"}, order = 10,
             description = "Add a placeholder for a base 64-encoded RFC3852 countersignature.")
-<<<<<<< HEAD
     private String rfc3852Filename = "";
     @Parameter(names = {"--rfc3339"}, order = 11,
             description = "Add a timestamp to the signature that is compliant with RFC3339.")
-    private boolean rfc3339 = false;
-=======
     private boolean rfc3852 = false;
     @Parameter(names = {"--rfc3339"}, order = 11, validateWith = Rfc3339Format.class,
             description = "Add a timestamp to the signature that is compliant with RFC3339.")
     private String rfc3339 = "";
->>>>>>> f74bc491
 
     public boolean isHelp() {
         return help;
@@ -95,15 +91,11 @@
 
     public String getRimEventLog() { return rimEventLog; }
 
-<<<<<<< HEAD
     public String getRfc3852Filename() { return rfc3852Filename; }
 
-    public boolean isRfc3339() { return rfc3339; }
-=======
     public boolean isRfc3852() { return rfc3852; }
 
     public String getRfc3339() { return rfc3339; }
->>>>>>> f74bc491
 
     public String printHelpExamples() {
         StringBuilder sb = new StringBuilder();
@@ -146,23 +138,14 @@
             sb.append("Signing credential: (none given)" + System.lineSeparator());
         }
         sb.append("Event log support RIM: " + this.getRimEventLog() + System.lineSeparator());
-<<<<<<< HEAD
         if (!this.getRfc3852Filename().isEmpty()) {
             sb.append("Timestamp format: RFC3852, " + this.getRfc3852Filename());
-        } else if (this.isRfc3339()) {
-            sb.append("Timestamp format: RFC3339");
-        } else {
-            sb.append("No timestamp specified");
-=======
-        if (isRfc3852()) {
-            sb.append("Timestamp format: RFC3852");
         } else if (getRfc3339().isEmpty()) {
             sb.append("Timestamp format: RFC3339 with generated timestamp");
         } else if (!getRfc3339().isEmpty()) {
             sb.append("Timestamp format: RFC3339 with timestamp input");
         } else {
             sb.append("No timestamp included");
->>>>>>> f74bc491
         }
         return sb.toString();
     }
