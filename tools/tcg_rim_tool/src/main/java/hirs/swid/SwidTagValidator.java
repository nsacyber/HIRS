package hirs.swid;

import hirs.swid.utils.HashSwid;
import org.bouncycastle.jce.provider.BouncyCastleProvider;
import org.w3c.dom.Document;
import org.w3c.dom.Element;
import org.w3c.dom.NodeList;
import org.xml.sax.SAXException;

import javax.security.auth.x500.X500Principal;
import javax.xml.bind.JAXBContext;
import javax.xml.bind.JAXBException;
import javax.xml.bind.UnmarshalException;
import javax.xml.bind.Unmarshaller;
import javax.xml.crypto.AlgorithmMethod;
import javax.xml.crypto.KeySelector;
import javax.xml.crypto.KeySelectorException;
import javax.xml.crypto.KeySelectorResult;
import javax.xml.crypto.MarshalException;
import javax.xml.crypto.XMLCryptoContext;
import javax.xml.crypto.XMLStructure;
import javax.xml.crypto.dsig.XMLSignature;
import javax.xml.crypto.dsig.XMLSignatureException;
import javax.xml.crypto.dsig.XMLSignatureFactory;
import javax.xml.crypto.dsig.dom.DOMValidateContext;
import javax.xml.crypto.dsig.keyinfo.KeyInfo;
import javax.xml.crypto.dsig.keyinfo.KeyValue;
import javax.xml.crypto.dsig.keyinfo.X509Data;
import javax.xml.transform.Source;
import javax.xml.transform.Transformer;
import javax.xml.transform.TransformerConfigurationException;
import javax.xml.transform.TransformerException;
import javax.xml.transform.TransformerFactory;
import javax.xml.transform.dom.DOMResult;
import javax.xml.transform.stream.StreamSource;
import javax.xml.validation.Schema;
import javax.xml.validation.SchemaFactory;
import java.io.File;
import java.io.FileNotFoundException;
import java.io.IOException;
import java.io.InputStream;
import java.security.InvalidKeyException;
import java.security.Key;
<<<<<<< HEAD
=======
import java.security.KeyException;
>>>>>>> a8a6b61e
import java.security.NoSuchAlgorithmException;
import java.security.NoSuchProviderException;
import java.security.PublicKey;
import java.security.Security;
import java.security.SignatureException;
import java.security.cert.CertificateException;
import java.security.cert.X509Certificate;
import java.security.spec.InvalidKeySpecException;
<<<<<<< HEAD
=======
import java.util.Arrays;
>>>>>>> a8a6b61e
import java.util.Iterator;
import java.util.List;

/**
 * This class handles validating base Reference Integrity Manifest files.
 */
public class SwidTagValidator {
    private Unmarshaller unmarshaller;
    private String rimEventLog;
    private String certificateFile;
    private String trustStoreFile;
    private List<X509Certificate> trustStore;

    /**
     * Ensure that BouncyCastle is configured as a javax.security.Security provider, as this
     * class expects it to be available.
     */
    static {
        Security.addProvider(new BouncyCastleProvider());
    }

    /**
     * Setter for rimel file path.
     * @param rimEventLog the rimel file
     */
    public void setRimEventLog(String rimEventLog) {
        this.rimEventLog = rimEventLog;
    }

    /**
     * Setter for the truststore file path.
     * @param trustStoreFile the truststore
     */
    public void setTrustStoreFile(String trustStoreFile) {
        this.trustStoreFile = trustStoreFile;
    }

    public SwidTagValidator() {
        try {
            JAXBContext jaxbContext = JAXBContext.newInstance(SwidTagConstants.SCHEMA_PACKAGE);
            unmarshaller = jaxbContext.createUnmarshaller();
            rimEventLog = "";
            certificateFile = "";
            trustStoreFile = SwidTagConstants.DEFAULT_KEYSTORE_FILE;
        } catch (JAXBException e) {
            System.out.println("Error initializing JAXBContext: " + e.getMessage());
        }
    }
    /**
     * This method validates the .swidtag file at the given filepath against the
     * schema. A successful validation results in the output of the tag's name
     * and tagId attributes, otherwise a generic error message is printed.
     *
     * @param path the location of the file to be validated
     */
    public boolean validateSwidTag(String path) {
        Document document = unmarshallSwidTag(path);
        Element softwareIdentity = (Element) document.getElementsByTagName("SoftwareIdentity").item(0);
        StringBuilder si = new StringBuilder("Base RIM detected:\n");
        si.append("SoftwareIdentity name: " + softwareIdentity.getAttribute("name") + "\n");
        si.append("SoftwareIdentity tagId: " + softwareIdentity.getAttribute("tagId") + "\n");
        System.out.println(si.toString());
        Element file = (Element) document.getElementsByTagName("File").item(0);
<<<<<<< HEAD
        try {
            validateFile(file);
        } catch (Exception e) {
            System.out.println(e.getMessage());
            return false;
        }
        System.out.println("Signature core validity: " + validateSignedXMLDocument(document));
=======
        validateFile(file);
        validateSignedXMLDocument(document);
>>>>>>> a8a6b61e
        return true;
    }

    /**
     * This method validates a hirs.swid.xjc.File from an indirect payload
     */
    private boolean validateFile(Element file) throws Exception {
        String filepath;
        if (!rimEventLog.isEmpty()) {
            filepath = rimEventLog;
        } else {
            filepath = file.getAttribute(SwidTagConstants.NAME);
        }
        System.out.println("Support rim found at " + filepath);
        if (HashSwid.get256Hash(filepath).equals(
                file.getAttribute(SwidTagConstants._SHA256_HASH.getPrefix() + ":" +
                        SwidTagConstants._SHA256_HASH.getLocalPart()))) {
            System.out.println("Support RIM hash verified!" + System.lineSeparator());
            return true;
        } else {
            System.out.println("Support RIM hash does not match Base RIM!" + System.lineSeparator());
            return false;
        }
    }

    /**
     * This method validates a signed XML document.
     * First, the signing certificate is either parsed from the embedded X509Certificate element or
     * generated from the Modulus and Exponent elements.
     * Next, the signature is inspected for two things:
     * 1. valid signature
     * 2. valid certificate chain
     * @param doc XML document
     * @return true if both the signature and cert chain are valid; false otherwise
     */
    private boolean validateSignedXMLDocument(Document doc) {
        try {
            DOMValidateContext context;
            CredentialParser cp = new CredentialParser();
            X509Certificate signingCert = null;
            trustStore = cp.parseCertsFromPEM(trustStoreFile);
            X509KeySelector keySelector = new X509KeySelector();
            NodeList nodes = doc.getElementsByTagNameNS(XMLSignature.XMLNS, "Signature");
            if (nodes.getLength() == 0) {
                throw new Exception("Signature element not found!");
            } else {
                context = new DOMValidateContext(keySelector, nodes.item(0));
            }
            NodeList keyName = doc.getElementsByTagName("KeyName");
            if (keyName.getLength() > 0) {
                String skId = keyName.item(0).getTextContent();
                if (skId != null && !skId.isEmpty()) {
                    for (X509Certificate trustedCert : trustStore) {
                        String trustedSkId = cp.getCertificateSubjectKeyIdentifier(trustedCert);
                        if (skId.equals(trustedSkId)) {
                            signingCert = trustedCert;
                            break;
                        }
                    }
                    if (signingCert != null) {
                        context = new DOMValidateContext(signingCert.getPublicKey(),
                                nodes.item(0));
                    } else {
                        System.out.println("Issuer certificate with subject key identifier = "
                                + skId + " not found");
                        System.exit(1);
                    }
                } else {
                    System.out.println("Base RIM must have a non-empty, non-null " +
                                    "Subject Key Identifier (SKID) in the <KeyName> element");
                    System.exit(1);
                }
            }
            XMLSignatureFactory sigFactory = XMLSignatureFactory.getInstance("DOM");
            XMLSignature signature = sigFactory.unmarshalXMLSignature(context);
            boolean signatureIsValid = signature.validate(context);
            System.out.println("Signature validity: " + signatureIsValid);
            if (signingCert == null) {
                signingCert = keySelector.getSigningCert();
            }
            cp.setCertificate(signingCert);
            System.out.println(System.lineSeparator() + cp.getCertificateAuthorityInfoAccess());
            return signatureIsValid;
        } catch (FileNotFoundException e) {
            System.out.println("Error parsing truststore: " + e.getMessage());
        } catch (NoSuchAlgorithmException e) {
            System.out.println("Error instantiating a KeyFactory to generate pk: "
                    + e.getMessage());
        } catch (InvalidKeySpecException e) {
            System.out.println("Failed to generate a pk from swidtag: " + e.getMessage());
        } catch (MarshalException | XMLSignatureException e) {
            System.out.println(e.getMessage());
        } catch (Exception e) {
            System.out.println(e.getMessage());
        }

        return false;
    }

    /**
     * This internal class handles parsing the public key from a KeyInfo element.
     */
    public class X509KeySelector extends KeySelector {
        PublicKey publicKey;
        X509Certificate signingCert;

        public PublicKey getPublicKey() {
            return publicKey;
        }

        public X509Certificate getSigningCert() {
            return signingCert;
        }

        /**
         * This method extracts a public key from either an X509Certificate element
         * or a KeyValue element.  If the public key's algorithm matches the declared
         * algorithm it is returned in a KeySelecctorResult.
         * @param keyinfo the KeyInfo element
         * @param purpose
         * @param algorithm the encapsulating signature's declared signing algorithm
         * @param context
         * @return a KeySelectorResult if the public key's algorithm matches the declared algorithm
         * @throws KeySelectorException if the algorithms do not match
         */
        public KeySelectorResult select(final KeyInfo keyinfo,
                                        final KeySelector.Purpose purpose,
                                        final AlgorithmMethod algorithm,
                                        final XMLCryptoContext context)
                                        throws KeySelectorException {
            Iterator keyinfoItr = keyinfo.getContent().iterator();
            while(keyinfoItr.hasNext()) {
                XMLStructure element = (XMLStructure) keyinfoItr.next();
                if (element instanceof X509Data) {
                    X509Data data = (X509Data) element;
                    Iterator dataItr = data.getContent().iterator();
                    while (dataItr.hasNext()) {
                        Object object = dataItr.next();
                        if (object instanceof X509Certificate) {
                            X509Certificate embeddedCert = (X509Certificate) object;
                            try {
                                if (isCertChainValid(embeddedCert)) {
                                    publicKey = ((X509Certificate) embeddedCert).getPublicKey();
                                    signingCert = embeddedCert;
                                    System.out.println("Certificate chain validity: true");
                                }
                            } catch (Exception e) {
                                System.out.println("Certificate chain invalid: "
                                        + e.getMessage());
                            }
                        }
                    }
                } else if (element instanceof KeyValue) {
                    try {
                        PublicKey pk = ((KeyValue) element).getPublicKey();
                        if (isPublicKeyTrusted(pk)) {
                            publicKey = pk;
                            try {
                                System.out.println("Certificate chain validity: "
                                        + isCertChainValid(signingCert));
                            } catch (Exception e) {
                                System.out.println("Certificate chain invalid: "
                                        + e.getMessage());
                            }
                        }
                    } catch (KeyException e) {
                        System.out.println("Unable to convert KeyValue data to PK.");
                    }
                }
                if (publicKey != null) {
                    if (areAlgorithmsEqual(algorithm.getAlgorithm(), publicKey.getAlgorithm())) {
                        return new
                                SwidTagValidator.X509KeySelector.RIMKeySelectorResult(publicKey);
                    }
                }
            }
            throw new KeySelectorException("No key found!");
        }

        /**
         * This method checks that the signature and public key algorithms match.
         * @param uri to match the signature algorithm
         * @param name to match the public key algorithm
         * @return true if both match, false otherwise
         */
        public boolean areAlgorithmsEqual(String uri, String name) {
            return uri.equals(SwidTagConstants.SIGNATURE_ALGORITHM_RSA_SHA256)
                    && name.equalsIgnoreCase("RSA");
        }

        /**
         * This method validates the cert chain for a given certificate. The truststore is iterated
         * over until a root CA is found, otherwise an error is returned.
         * @param cert the certificate at the start of the chain
         * @return true if the chain is valid
         * @throws Exception if a valid chain is not found in the truststore
         */
        private boolean isCertChainValid(final X509Certificate cert)
                throws Exception {
            if (cert == null || trustStore == null) {
                throw new Exception("Null certificate or truststore received");
            } else if (trustStore.size() == 0) {
                throw new Exception("Truststore is empty");
            }

            final String INT_CA_ERROR = "Intermediate CA found, searching for root CA";
            String errorMessage = "";
            X509Certificate startOfChain = cert;
            do {
                for (X509Certificate trustedCert : trustStore) {
                    boolean isIssuer = areYouMyIssuer(startOfChain, trustedCert);
                    boolean isSigner = areYouMySigner(startOfChain, trustedCert);
                    if (isIssuer && isSigner) {
                        if (isSelfSigned(trustedCert)) {
                            return true;
                        } else {
                            startOfChain = trustedCert;
                            errorMessage = INT_CA_ERROR;
                            break;
                        }
                    } else {
                        if (!isIssuer) {
                            errorMessage = "Issuer cert not found";
                        } else if (!isSigner) {
                            errorMessage = "Signing cert not found";
                        }
                    }
                }
            } while (errorMessage.equals(INT_CA_ERROR));

            throw new Exception("Error while validating cert chain: " + errorMessage);
        }

        /**
         * This method checks if cert's issuerDN matches issuer's subjectDN.
         * @param cert the signed certificate
         * @param issuer the signing certificate
         * @return true if they match, false if not
         * @throws Exception if either argument is null
         */
        private boolean areYouMyIssuer(final X509Certificate cert, final X509Certificate issuer)
                throws Exception {
            if (cert == null || issuer == null) {
                throw new Exception("Cannot verify issuer, null certificate received");
            }
            X500Principal issuerDN = new X500Principal(cert.getIssuerX500Principal().getName());
            return issuer.getSubjectX500Principal().equals(issuerDN);
        }

        /**
         * This method checks if cert's signature matches signer's public key.
         * @param cert the signed certificate
         * @param signer the signing certificate
         * @return true if they match
         * @throws Exception if an error occurs or there is no match
         */
        private boolean areYouMySigner(final X509Certificate cert, final X509Certificate signer)
                throws Exception {
            if (cert == null || signer == null) {
                throw new Exception("Cannot verify signature, null certificate received");
            }
            try {
                cert.verify(signer.getPublicKey(), BouncyCastleProvider.PROVIDER_NAME);
                return true;
            } catch (NoSuchAlgorithmException e) {
                throw new Exception("Signing algorithm in signing cert not supported");
            } catch (InvalidKeyException e) {
                throw new Exception("Signing certificate key does not match signature");
            } catch (NoSuchProviderException e) {
                throw new Exception("Error with BouncyCastleProvider: " + e.getMessage());
            } catch (SignatureException e) {
                String error = "Error with signature: " + e.getMessage()
                        + System.lineSeparator()
                        + "Certificate needed for verification is missing: "
                        + signer.getSubjectX500Principal().getName();
                throw new Exception(error);
            } catch (CertificateException e) {
                throw new Exception("Encoding error: " + e.getMessage());
            }
        }

        /**
         * This method checks if a given certificate is self signed or not.
         * @param cert the cert to check
         * @return true if self signed, false if not
         */
        private boolean isSelfSigned(final X509Certificate cert) {
            return cert.getIssuerX500Principal().equals(cert.getSubjectX500Principal());
        }

        /**
         * This method compares a public key against those in the truststore.
         * @param pk a public key
         * @return true if pk is found in the trust store, false otherwise
         */
        private boolean isPublicKeyTrusted(final PublicKey pk) {
            for (X509Certificate trustedCert : trustStore) {
                if (Arrays.equals(trustedCert.getPublicKey().getEncoded(),
                        pk.getEncoded())) {
                    signingCert = trustedCert;
                    return true;
                }
            }

            return false;
        }

        private class RIMKeySelectorResult implements KeySelectorResult {
            private Key key;

            public RIMKeySelectorResult(Key key) {
                this.key = key;
            }

            public Key getKey() {
                return key;
            }
        }
    }

    /**
     * This method unmarshalls the swidtag found at [path] into a Document object
     * and validates it according to the schema.
     *
     * @param path to the input swidtag
     * @return the SoftwareIdentity element at the root of the swidtag
     * @throws IOException if the swidtag cannot be unmarshalled or validated
     */
    private Document unmarshallSwidTag(String path) {
        InputStream is = null;
        Document document = null;
        try {
            document = removeXMLWhitespace(path);
            is = SwidTagGateway.class.getClassLoader().getResourceAsStream(SwidTagConstants.SCHEMA_URL);
            SchemaFactory schemaFactory = SchemaFactory.newInstance(SwidTagConstants.SCHEMA_LANGUAGE);
            Schema schema = schemaFactory.newSchema(new StreamSource(is));
            unmarshaller.setSchema(schema);
            unmarshaller.unmarshal(document);
        } catch (IOException e) {
            System.out.println(e.getMessage());
        } catch (SAXException e) {
            System.out.println("Error setting schema for validation!");
        } catch (UnmarshalException e) {
            System.out.println("Error validating swidtag file!");
        } catch (IllegalArgumentException e) {
            System.out.println("Input file empty.");
        } catch (JAXBException e) {
            e.printStackTrace();
        } finally {
            if (is != null) {
                try {
                    is.close();
                } catch (IOException e) {
                    System.out.println("Error closing input stream");
                }
            }
        }

        return document;
    }

    /**
     * This method strips all whitespace from an xml file, including indents and spaces
     * added for human-readability.
     * @param path to the xml file
     * @return Document object without whitespace
     */
    private Document removeXMLWhitespace(String path) throws IOException {
        TransformerFactory tf = TransformerFactory.newInstance();
        Source source = new StreamSource(
                SwidTagGateway.class.getClassLoader().getResourceAsStream("identity_transform.xslt"));
        Document document = null;
        File input = new File(path);
        if (input.length() > 0) {
            try {
                Transformer transformer = tf.newTransformer(source);
                DOMResult result = new DOMResult();
                transformer.transform(new StreamSource(input), result);
                document = (Document) result.getNode();
            } catch (TransformerConfigurationException e) {
                System.out.println("Error configuring transformer!");
                e.printStackTrace();
            } catch (TransformerException e) {
                System.out.println("Error transforming input!");
                e.printStackTrace();
            }
        } else {
            throw new IOException("Input file is empty!");
        }

        return document;
    }
}<|MERGE_RESOLUTION|>--- conflicted
+++ resolved
@@ -41,10 +41,6 @@
 import java.io.InputStream;
 import java.security.InvalidKeyException;
 import java.security.Key;
-<<<<<<< HEAD
-=======
-import java.security.KeyException;
->>>>>>> a8a6b61e
 import java.security.NoSuchAlgorithmException;
 import java.security.NoSuchProviderException;
 import java.security.PublicKey;
@@ -53,10 +49,6 @@
 import java.security.cert.CertificateException;
 import java.security.cert.X509Certificate;
 import java.security.spec.InvalidKeySpecException;
-<<<<<<< HEAD
-=======
-import java.util.Arrays;
->>>>>>> a8a6b61e
 import java.util.Iterator;
 import java.util.List;
 
@@ -120,7 +112,6 @@
         si.append("SoftwareIdentity tagId: " + softwareIdentity.getAttribute("tagId") + "\n");
         System.out.println(si.toString());
         Element file = (Element) document.getElementsByTagName("File").item(0);
-<<<<<<< HEAD
         try {
             validateFile(file);
         } catch (Exception e) {
@@ -128,10 +119,6 @@
             return false;
         }
         System.out.println("Signature core validity: " + validateSignedXMLDocument(document));
-=======
-        validateFile(file);
-        validateSignedXMLDocument(document);
->>>>>>> a8a6b61e
         return true;
     }
 
