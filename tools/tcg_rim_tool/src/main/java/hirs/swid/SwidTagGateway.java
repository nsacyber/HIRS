package hirs.swid;

import hirs.swid.utils.HashSwid;
import hirs.swid.xjc.Directory;
import hirs.swid.xjc.Entity;
import hirs.swid.xjc.Link;
import hirs.swid.xjc.ObjectFactory;
import hirs.swid.xjc.ResourceCollection;
import hirs.swid.xjc.SoftwareIdentity;
import hirs.swid.xjc.SoftwareMeta;
import org.w3c.dom.Document;
import org.w3c.dom.Element;

import javax.json.Json;
import javax.json.JsonException;
import javax.json.JsonObject;
import javax.json.JsonReader;
import javax.xml.bind.JAXBContext;
import javax.xml.bind.JAXBElement;
import javax.xml.bind.JAXBException;
import javax.xml.bind.Marshaller;
import javax.xml.crypto.MarshalException;
import javax.xml.crypto.XMLStructure;
import javax.xml.crypto.dom.DOMStructure;
import javax.xml.crypto.dsig.CanonicalizationMethod;
import javax.xml.crypto.dsig.DigestMethod;
import javax.xml.crypto.dsig.Reference;
import javax.xml.crypto.dsig.SignatureProperties;
import javax.xml.crypto.dsig.SignatureProperty;
import javax.xml.crypto.dsig.SignedInfo;
import javax.xml.crypto.dsig.Transform;
import javax.xml.crypto.dsig.XMLObject;
import javax.xml.crypto.dsig.XMLSignature;
import javax.xml.crypto.dsig.XMLSignatureException;
import javax.xml.crypto.dsig.XMLSignatureFactory;
import javax.xml.crypto.dsig.dom.DOMSignContext;
import javax.xml.crypto.dsig.keyinfo.KeyInfo;
import javax.xml.crypto.dsig.keyinfo.KeyInfoFactory;
import javax.xml.crypto.dsig.keyinfo.KeyName;
import javax.xml.crypto.dsig.keyinfo.X509Data;
import javax.xml.crypto.dsig.spec.C14NMethodParameterSpec;
import javax.xml.crypto.dsig.spec.TransformParameterSpec;
import javax.xml.namespace.QName;
import javax.xml.parsers.DocumentBuilderFactory;
import javax.xml.parsers.ParserConfigurationException;
import javax.xml.transform.OutputKeys;
import javax.xml.transform.Source;
import javax.xml.transform.Transformer;
import javax.xml.transform.TransformerConfigurationException;
import javax.xml.transform.TransformerException;
import javax.xml.transform.TransformerFactory;
import javax.xml.transform.dom.DOMSource;
import javax.xml.transform.stream.StreamResult;
import java.io.File;
import java.io.FileInputStream;
import java.io.FileNotFoundException;
import java.io.FileOutputStream;
import java.io.IOException;
import java.io.InputStream;
import java.math.BigInteger;
import java.security.InvalidAlgorithmParameterException;
import java.security.KeyException;
import java.security.NoSuchAlgorithmException;
import java.security.PrivateKey;
import java.security.cert.CertificateException;
import java.security.cert.X509Certificate;
import java.time.LocalDateTime;
import java.util.ArrayList;
import java.util.Collections;
import java.util.List;
import java.util.Map;


/**
 * This class provides interaction with the SWID Tag schema as defined in
 * http://standards.iso.org/iso/19770/-2/2015/schema.xsd
 */
public class SwidTagGateway {

    private final ObjectFactory objectFactory = new ObjectFactory();
    private Marshaller marshaller;
    private String attributesFile;
    private boolean defaultCredentials;
    private String jksTruststoreFile;
    private String pemPrivateKeyFile;
    private String pemCertificateFile;
    private boolean embeddedCert;
    private String rimEventLog;
    private String errorRequiredFields;

    /**
     * Default constructor initializes jaxbcontext, marshaller, and unmarshaller
     */
    public SwidTagGateway() {
        try {
            JAXBContext jaxbContext = JAXBContext.newInstance(SwidTagConstants.SCHEMA_PACKAGE);
            marshaller = jaxbContext.createMarshaller();
            attributesFile = SwidTagConstants.DEFAULT_ATTRIBUTES_FILE;
            defaultCredentials = true;
            pemCertificateFile = "";
            embeddedCert = false;
            rimEventLog = "";
            errorRequiredFields = "";
        } catch (JAXBException e) {
            System.out.println("Error initializing jaxbcontext: " + e.getMessage());
        }
    }

    /**
     * Setter for String holding attributes file path
     *
     * @param attributesFile
     */
    public void setAttributesFile(final String attributesFile) {
        this.attributesFile = attributesFile;
    }

    /**
     * Setter for boolean governing signing credentials
     *
     * @param defaultCredentials
     * @return
     */
    public void setDefaultCredentials(final boolean defaultCredentials) {
        this.defaultCredentials = defaultCredentials;
    }

    /**
     * Setter for JKS keystore file
     *
     * @param jksTruststoreFile
     */
    public void setJksTruststoreFile(final String jksTruststoreFile) {
        this.jksTruststoreFile = jksTruststoreFile;
    }

    /**
     * Setter for private key file in PEM format
     *
     * @param pemPrivateKeyFile
     */
    public void setPemPrivateKeyFile(final String pemPrivateKeyFile) {
        this.pemPrivateKeyFile = pemPrivateKeyFile;
    }

    /**
     * Setter for certificate file in PEM format
     *
     * @param pemCertificateFile
     */
    public void setPemCertificateFile(final String pemCertificateFile) {
        this.pemCertificateFile = pemCertificateFile;
    }

    /**
     * Setter to embed certificate file in signature block
     *
     * @param embeddedCert
     */
    public void setEmbeddedCert(final boolean embeddedCert) {
        this.embeddedCert = embeddedCert;
    }

    /**
     * Setter for event log support RIM
     *
     * @param rimEventLog
     */
    public void setRimEventLog(final String rimEventLog) {
        this.rimEventLog = rimEventLog;
    }

    /**
     * This method generates a base RIM from the values in a JSON file.
     *
     * @param filename
     */
    public void generateSwidTag(final String filename) {
        SoftwareIdentity swidTag = null;
        try {
            InputStream is = new FileInputStream(attributesFile);
            JsonReader reader = Json.createReader(is);
            JsonObject configProperties = reader.readObject();
            reader.close();
            //SoftwareIdentity
            swidTag = createSwidTag(
                    configProperties.getJsonObject(SwidTagConstants.SOFTWARE_IDENTITY));
            //Entity
            JAXBElement<Entity> entity = objectFactory.createSoftwareIdentityEntity(
                    createEntity(configProperties.getJsonObject(SwidTagConstants.ENTITY)));
            swidTag.getEntityOrEvidenceOrLink().add(entity);
            //Link
            JAXBElement<Link> link = objectFactory.createSoftwareIdentityLink(
                    createLink(configProperties.getJsonObject(SwidTagConstants.LINK)));
            swidTag.getEntityOrEvidenceOrLink().add(link);
            //Meta
            JAXBElement<SoftwareMeta> meta = objectFactory.createSoftwareIdentityMeta(
                    createSoftwareMeta(configProperties.getJsonObject(SwidTagConstants.META)));
            swidTag.getEntityOrEvidenceOrLink().add(meta);
            //Payload
            ResourceCollection payload = createPayload(
                    configProperties.getJsonObject(SwidTagConstants.PAYLOAD));
            //Directory
            Directory directory = createDirectory(
                    configProperties.getJsonObject(SwidTagConstants.PAYLOAD)
                            .getJsonObject(SwidTagConstants.DIRECTORY));
            //File
            hirs.swid.xjc.File file = createFile(
                    configProperties.getJsonObject(SwidTagConstants.PAYLOAD)
                            .getJsonObject(SwidTagConstants.DIRECTORY)
                            .getJsonObject(SwidTagConstants.FILE));
            //Nest File in Directory in Payload
            directory.getDirectoryOrFile().add(file);
            payload.getDirectoryOrFileOrProcess().add(directory);
            JAXBElement<ResourceCollection> jaxbPayload =
                    objectFactory.createSoftwareIdentityPayload(payload);
            swidTag.getEntityOrEvidenceOrLink().add(jaxbPayload);
            //Signature
            if (errorRequiredFields.isEmpty()) {
                Document signedSoftwareIdentity = signXMLDocument(
                        objectFactory.createSoftwareIdentity(swidTag));
                writeSwidTagFile(signedSoftwareIdentity, filename);
            } else {
                System.out.println("The following fields cannot be empty or null: "
                        + errorRequiredFields.substring(0, errorRequiredFields.length()-2));
                System.exit(1);
            }
        } catch (JsonException e) {
            System.out.println("Error reading JSON attributes: " + e.getMessage());
            System.exit(1);
        } catch (FileNotFoundException e) {
            System.out.println("File does not exist or cannot be read: " + e.getMessage());
            System.exit(1);
        } catch (Exception e) {
            System.out.println(e.getMessage());
            System.exit(1);
        }
    }

    /**
     * This method writes a Document object out to the file specified by generatedFile.
     *
     * @param swidTag
     */
    public void writeSwidTagFile(final Document swidTag, final String output) {
        try {
            TransformerFactory tf = TransformerFactory.newInstance();
            Transformer transformer = tf.newTransformer();
            transformer.setOutputProperty(OutputKeys.INDENT, "yes");
            transformer.setOutputProperty("{http://xml.apache.org/xslt}indent-amount", "2");
            Source source = new DOMSource(swidTag);
            if (output.isEmpty()) {
                transformer.transform(source, new StreamResult(System.out));
            } else {
                transformer.transform(source, new StreamResult(new FileOutputStream(output)));
            }
        } catch (FileNotFoundException e) {
            System.out.println("Unable to write to file: " + e.getMessage());
        } catch (TransformerConfigurationException e) {
            System.out.println("Error instantiating TransformerFactory class: " + e.getMessage());
        } catch (TransformerException e) {
            System.out.println("Error instantiating Transformer class: " + e.getMessage());
        }
    }

    /**
     * This method creates SoftwareIdentity element based on the parameters read in from
     * a properties file.
     *
     * @param jsonObject the Properties object containing parameters from file
     * @return SoftwareIdentity object created from the properties
     */
    private SoftwareIdentity createSwidTag(final JsonObject jsonObject) {
        SoftwareIdentity swidTag = objectFactory.createSoftwareIdentity();
        if (jsonObject == null) {
            errorRequiredFields += SwidTagConstants.SOFTWARE_IDENTITY + ", ";
        } else {
            swidTag.setLang(SwidTagConstants.DEFAULT_ENGLISH);
            String name = jsonObject.getString(SwidTagConstants.NAME, "");
            if (!name.isEmpty()) {
                swidTag.setName(name);
            }
            String tagId = jsonObject.getString(SwidTagConstants.TAGID, "");
            if (!tagId.isEmpty()) {
                swidTag.setTagId(tagId);
            }
            swidTag.setTagVersion(new BigInteger(
                    jsonObject.getString(SwidTagConstants.TAGVERSION, "0")));
            swidTag.setVersion(jsonObject.getString(SwidTagConstants.VERSION, "0.0"));
            swidTag.setCorpus(jsonObject.getBoolean(SwidTagConstants.CORPUS, false));
            swidTag.setPatch(jsonObject.getBoolean(SwidTagConstants.PATCH, false));
            swidTag.setSupplemental(jsonObject.getBoolean(SwidTagConstants.SUPPLEMENTAL, false));
            if (!swidTag.isCorpus() && !swidTag.isPatch()
                    && !swidTag.isSupplemental() && swidTag.getVersion() != "0.0") {
                swidTag.setVersionScheme(
                        jsonObject.getString(SwidTagConstants.VERSION_SCHEME, "multipartnumeric"));
            }
        }

        return swidTag;
    }

    /**
     * This method creates an Entity object based on the parameters read in from
     * a properties file.
     *
     * @param jsonObject the Properties object containing parameters from file
     * @return Entity object created from the properties
     */
    private Entity createEntity(final JsonObject jsonObject) {
        boolean isTagCreator = false;
        Entity entity = objectFactory.createEntity();
        if (jsonObject == null) {
            errorRequiredFields += SwidTagConstants.ENTITY + ", ";
        } else {
            String name = jsonObject.getString(SwidTagConstants.NAME, "");
            if (!name.isEmpty()) {
                entity.setName(name);
            }
            String[] roles = jsonObject.getString(SwidTagConstants.ROLE, "").split(",");
            for (int i = 0; i < roles.length; i++) {
                entity.getRole().add(roles[i]);
                if (roles[i].equals("tagCreator")) {
                    isTagCreator = true;
                }
            }
            if (isTagCreator) {
                String regid = jsonObject.getString(SwidTagConstants.REGID, "");
                if (regid.isEmpty()) {
                    //throw exception that regid is required
                } else {
                    entity.setRegid(regid);
                }
            } else {
                entity.setRegid(jsonObject.getString(SwidTagConstants.REGID,
                        "invalid.unavailable"));
            }
            String thumbprint = jsonObject.getString(SwidTagConstants.THUMBPRINT, "");
            if (!thumbprint.isEmpty()) {
                entity.setThumbprint(thumbprint);
            }
        }
        return entity;
    }

    /**
     * Thsi method creates a Link element based on the parameters read in from a properties
     * file.
     *
     * @param jsonObject the Properties object containing parameters from file
     * @return Link element created from the properties
     */
    private Link createLink(final JsonObject jsonObject) {
        Link link = objectFactory.createLink();
        String href = jsonObject.getString(SwidTagConstants.HREF, "");
        if (!href.isEmpty()) {
            link.setHref(href);
        }
        String rel = jsonObject.getString(SwidTagConstants.REL, "");
        if (!rel.isEmpty()) {
            link.setRel(rel);
        }

        return link;
    }

    /**
     * This method creates a Meta element based on the parameters read in from a properties
     * file.
     *
     * @param jsonObject the Properties object containing parameters from file
     * @return the Meta element created from the properties
     */
    private SoftwareMeta createSoftwareMeta(final JsonObject jsonObject) {
        SoftwareMeta softwareMeta = objectFactory.createSoftwareMeta();
        Map<QName, String> attributes = softwareMeta.getOtherAttributes();
        addNonNullAttribute(attributes, SwidTagConstants._COLLOQUIAL_VERSION,
                jsonObject.getString(SwidTagConstants.COLLOQUIAL_VERSION, ""));
        addNonNullAttribute(attributes, SwidTagConstants._EDITION,
                jsonObject.getString(SwidTagConstants.EDITION, ""));
        addNonNullAttribute(attributes, SwidTagConstants._PRODUCT,
                jsonObject.getString(SwidTagConstants.PRODUCT, ""));
        addNonNullAttribute(attributes, SwidTagConstants._REVISION,
                jsonObject.getString(SwidTagConstants.REVISION, ""));
        addNonNullAttribute(attributes, SwidTagConstants._PAYLOAD_TYPE,
                jsonObject.getString(SwidTagConstants.PAYLOAD_TYPE, ""));
        addNonNullAttribute(attributes, SwidTagConstants._PLATFORM_MANUFACTURER_STR,
                jsonObject.getString(SwidTagConstants.PLATFORM_MANUFACTURER_STR, ""), true);
        addNonNullAttribute(attributes, SwidTagConstants._PLATFORM_MANUFACTURER_ID,
                jsonObject.getString(SwidTagConstants.PLATFORM_MANUFACTURER_ID, ""), true);
        addNonNullAttribute(attributes, SwidTagConstants._PLATFORM_MODEL,
                jsonObject.getString(SwidTagConstants.PLATFORM_MODEL, ""), true);
        addNonNullAttribute(attributes, SwidTagConstants._PLATFORM_VERSION,
                jsonObject.getString(SwidTagConstants.PLATFORM_VERSION, ""));
        addNonNullAttribute(attributes, SwidTagConstants._FIRMWARE_MANUFACTURER_STR,
                jsonObject.getString(SwidTagConstants.FIRMWARE_MANUFACTURER_STR, ""));
        addNonNullAttribute(attributes, SwidTagConstants._FIRMWARE_MANUFACTURER_ID,
                jsonObject.getString(SwidTagConstants.FIRMWARE_MANUFACTURER_ID, ""));
        addNonNullAttribute(attributes, SwidTagConstants._FIRMWARE_MODEL,
                jsonObject.getString(SwidTagConstants.FIRMWARE_MODEL, ""));
        addNonNullAttribute(attributes, SwidTagConstants._FIRMWARE_VERSION,
                jsonObject.getString(SwidTagConstants.FIRMWARE_VERSION, ""));
        addNonNullAttribute(attributes, SwidTagConstants._BINDING_SPEC,
                jsonObject.getString(SwidTagConstants.BINDING_SPEC, ""));
        addNonNullAttribute(attributes, SwidTagConstants._BINDING_SPEC_VERSION,
                jsonObject.getString(SwidTagConstants.BINDING_SPEC_VERSION, ""));
        addNonNullAttribute(attributes, SwidTagConstants._PC_URI_LOCAL,
                jsonObject.getString(SwidTagConstants.PC_URI_LOCAL, ""));
        addNonNullAttribute(attributes, SwidTagConstants._PC_URI_GLOBAL,
                jsonObject.getString(SwidTagConstants.PC_URI_GLOBAL, ""));
        addNonNullAttribute(attributes, SwidTagConstants._RIM_LINK_HASH,
                jsonObject.getString(SwidTagConstants.RIM_LINK_HASH, ""));

        return softwareMeta;
    }

    /**
     * This method creates a Payload from the parameters read in from a properties file.
     *
     * @param jsonObject the Properties object containing parameters from file
     * @return the Payload object created
     */
    private ResourceCollection createPayload(final JsonObject jsonObject) {
        ResourceCollection payload = objectFactory.createResourceCollection();
        Map<QName, String> attributes = payload.getOtherAttributes();
        if (jsonObject == null) {
            errorRequiredFields += SwidTagConstants.PAYLOAD + ", ";
        } else {
            addNonNullAttribute(attributes, SwidTagConstants._N8060_ENVVARPREFIX,
                    jsonObject.getString(SwidTagConstants._N8060_ENVVARPREFIX.getLocalPart(), ""));
            addNonNullAttribute(attributes, SwidTagConstants._N8060_ENVVARSUFFIX,
                    jsonObject.getString(SwidTagConstants._N8060_ENVVARSUFFIX.getLocalPart(), ""));
            addNonNullAttribute(attributes, SwidTagConstants._N8060_PATHSEPARATOR,
                    jsonObject.getString(SwidTagConstants._N8060_PATHSEPARATOR.getLocalPart(), ""));
        }

        return payload;
    }

    /**
     * This method creates a Directory from the parameters read in from a properties file.
     *
     * @param jsonObject the Properties object containing parameters from file
     * @return Directory object created from the properties
     */
    private Directory createDirectory(final JsonObject jsonObject) {
        Directory directory = objectFactory.createDirectory();
        directory.setName(jsonObject.getString(SwidTagConstants.NAME, ""));
        Map<QName, String> attributes = directory.getOtherAttributes();
        String supportRimFormat = jsonObject.getString(SwidTagConstants.SUPPORT_RIM_FORMAT,
                SwidTagConstants.SUPPORT_RIM_FORMAT_MISSING);
        if (!supportRimFormat.equals(SwidTagConstants.SUPPORT_RIM_FORMAT_MISSING)) {
            if (supportRimFormat.isEmpty()) {
                attributes.put(SwidTagConstants._SUPPORT_RIM_FORMAT,
                        SwidTagConstants.TCG_EVENTLOG_ASSERTION);
            } else {
                attributes.put(SwidTagConstants._SUPPORT_RIM_FORMAT, supportRimFormat);
            }
        }
        addNonNullAttribute(attributes, SwidTagConstants._SUPPORT_RIM_TYPE,
                jsonObject.getString(SwidTagConstants.SUPPORT_RIM_TYPE, ""));
        addNonNullAttribute(attributes, SwidTagConstants._SUPPORT_RIM_URI_GLOBAL,
                jsonObject.getString(SwidTagConstants.SUPPORT_RIM_URI_GLOBAL, ""));

        return directory;
    }

    /**
     * This method creates a hirs.swid.xjc.File from an indirect payload type
     * using parameters read in from a properties file and then
     * calculating the hash of a given event log support RIM.
     *
     * @param jsonObject the Properties object containing parameters from file
     * @return File object created from the properties
     */
    private hirs.swid.xjc.File createFile(JsonObject jsonObject) throws Exception {
        hirs.swid.xjc.File file = objectFactory.createFile();
        file.setName(jsonObject.getString(SwidTagConstants.NAME, ""));
        Map<QName, String> attributes = file.getOtherAttributes();
        String supportRimFormat = jsonObject.getString(SwidTagConstants.SUPPORT_RIM_FORMAT,
                SwidTagConstants.SUPPORT_RIM_FORMAT_MISSING);
        if (!supportRimFormat.equals(SwidTagConstants.SUPPORT_RIM_FORMAT_MISSING)) {
            if (supportRimFormat.isEmpty()) {
                attributes.put(SwidTagConstants._SUPPORT_RIM_FORMAT,
                        SwidTagConstants.TCG_EVENTLOG_ASSERTION);
            } else {
                attributes.put(SwidTagConstants._SUPPORT_RIM_FORMAT, supportRimFormat);
            }
        }
        addNonNullAttribute(attributes, SwidTagConstants._SUPPORT_RIM_TYPE,
                jsonObject.getString(SwidTagConstants.SUPPORT_RIM_TYPE, ""));
        addNonNullAttribute(attributes, SwidTagConstants._SUPPORT_RIM_URI_GLOBAL,
                jsonObject.getString(SwidTagConstants.SUPPORT_RIM_URI_GLOBAL, ""));
        File rimEventLogFile = new File(rimEventLog);
        file.setSize(new BigInteger(Long.toString(rimEventLogFile.length())));
        addNonNullAttribute(attributes, SwidTagConstants._SHA256_HASH,
                jsonObject.getString(SwidTagConstants.HASH,
                        HashSwid.get256Hash(rimEventLog)), true);

        return file;
    }

    private void addNonNullAttribute(Map<QName, String> attributes, QName key, String value,
                                     boolean required) {
        if (required && value.isEmpty()) {
            errorRequiredFields += key.getLocalPart() + ", ";
        } else {
            addNonNullAttribute(attributes, key, value);
        }
    }
    /**
     * This utility method checks if an attribute value is empty before adding it to the map.
     *
     * @param attributes
     * @param key
     * @param value
     */
    private void addNonNullAttribute(final Map<QName, String> attributes,
                                     final QName key, String value) {
        if (!value.isEmpty()) {
            attributes.put(key, value);
        }
    }

    /**
     * This method signs a SoftwareIdentity with an xmldsig in compatibility mode.
     * Current assumptions: digest method SHA256, signature method SHA256, enveloped signature
     */
    private Document signXMLDocument(JAXBElement<SoftwareIdentity> swidTag) throws Exception {
        Document doc = null;
        try {
            doc = DocumentBuilderFactory.newInstance().newDocumentBuilder().newDocument();
            marshaller.marshal(swidTag, doc);
            XMLSignatureFactory sigFactory = XMLSignatureFactory.getInstance("DOM");

            Reference documentRef = sigFactory.newReference(
                    "",
                    sigFactory.newDigestMethod(DigestMethod.SHA256, null),
                    Collections.singletonList(sigFactory.newTransform(Transform.ENVELOPED,
                            (TransformParameterSpec) null)),
                    null,
                    null
            );

            //Create TimeStamp element
            Element timeStampElement = doc.createElement("TimeStamp");
            /*
            This line is for demonstration purposes only!
            Must be replaced with a call to a trusted timestamp authority (TSA).
             */
            timeStampElement.setAttribute("TimeStamp", LocalDateTime.now().toString());

            DOMStructure timestampObject = new DOMStructure(timeStampElement);
            SignatureProperty signatureProperty = sigFactory.newSignatureProperty(
                    Collections.singletonList(timestampObject), "RimSignature", "TST"
            );
            SignatureProperties signatureProperties = sigFactory.newSignatureProperties(
                    Collections.singletonList(signatureProperty), null);
            XMLObject xmlObject = sigFactory.newXMLObject(
                    Collections.singletonList(signatureProperties), null,null,null);
            Reference timestampRef = sigFactory.newReference(
                    "#TST",
                    sigFactory.newDigestMethod(DigestMethod.SHA256, null)
            );
            List<Reference> refList = new ArrayList<Reference>();
            refList.add(documentRef);
            refList.add(timestampRef);

            SignedInfo signedInfo = sigFactory.newSignedInfo(
<<<<<<< HEAD
                    sigFactory.newCanonicalizationMethod(CanonicalizationMethod.INCLUSIVE, (C14NMethodParameterSpec) null),
                    sigFactory.newSignatureMethod(SwidTagConstants.SIGNATURE_ALGORITHM_RSA_SHA256, null),
                    refList
=======
                    sigFactory.newCanonicalizationMethod(CanonicalizationMethod.INCLUSIVE,
                            (C14NMethodParameterSpec) null),
                    sigFactory.newSignatureMethod(SwidTagConstants.SIGNATURE_ALGORITHM_RSA_SHA256,
                            null),
                    Collections.singletonList(reference)
>>>>>>> aca7bbce
            );
            List<XMLStructure> keyInfoElements = new ArrayList<XMLStructure>();

            KeyInfoFactory kiFactory = sigFactory.getKeyInfoFactory();
            PrivateKey privateKey;
            CredentialParser cp = new CredentialParser();
            if (defaultCredentials) {
                cp.parseJKSCredentials(jksTruststoreFile);
                privateKey = cp.getPrivateKey();
                KeyName keyName = kiFactory.newKeyName(cp.getCertificateSubjectKeyIdentifier());
                keyInfoElements.add(keyName);
            } else {
                cp.parsePEMCredentials(pemCertificateFile, pemPrivateKeyFile);
                X509Certificate certificate = cp.getCertificate();
                privateKey = cp.getPrivateKey();
                if (embeddedCert) {
                    ArrayList<Object> x509Content = new ArrayList<Object>();
                    x509Content.add(certificate.getSubjectX500Principal().getName());
                    x509Content.add(certificate);
                    X509Data data = kiFactory.newX509Data(x509Content);
                    keyInfoElements.add(data);
                } else {
                    keyInfoElements.add(kiFactory.newKeyValue(certificate.getPublicKey()));
                }
            }
            KeyInfo keyinfo = kiFactory.newKeyInfo(keyInfoElements);

            DOMSignContext context = new DOMSignContext(privateKey, doc.getDocumentElement());
            XMLSignature signature = sigFactory.newXMLSignature(
                        signedInfo,
                        keyinfo,
                        Collections.singletonList(xmlObject),
                        "RimSignature",
                        null
            );
            signature.sign(context);
        } catch (FileNotFoundException e) {
            System.out.println("Keystore not found! " + e.getMessage());
        } catch (IOException e) {
            System.out.println("Error loading keystore: " + e.getMessage());
        } catch (NoSuchAlgorithmException | InvalidAlgorithmParameterException |
                ParserConfigurationException e) {
            System.out.println(e.getMessage());
        } catch (CertificateException e) {
            System.out.println(e.getMessage());
        } catch (JAXBException e) {
            System.out.println("Error marshaling signed swidtag: " + e.getMessage());
        } catch (MarshalException | XMLSignatureException e) {
            System.out.println("Error while signing SoftwareIdentity: " + e.getMessage());
        } catch (KeyException e) {
            System.out.println("Public key algorithm not recognized or supported: "
                    + e.getMessage());
        }

        return doc;
    }
}<|MERGE_RESOLUTION|>--- conflicted
+++ resolved
@@ -567,17 +567,9 @@
             refList.add(timestampRef);
 
             SignedInfo signedInfo = sigFactory.newSignedInfo(
-<<<<<<< HEAD
                     sigFactory.newCanonicalizationMethod(CanonicalizationMethod.INCLUSIVE, (C14NMethodParameterSpec) null),
                     sigFactory.newSignatureMethod(SwidTagConstants.SIGNATURE_ALGORITHM_RSA_SHA256, null),
                     refList
-=======
-                    sigFactory.newCanonicalizationMethod(CanonicalizationMethod.INCLUSIVE,
-                            (C14NMethodParameterSpec) null),
-                    sigFactory.newSignatureMethod(SwidTagConstants.SIGNATURE_ALGORITHM_RSA_SHA256,
-                            null),
-                    Collections.singletonList(reference)
->>>>>>> aca7bbce
             );
             List<XMLStructure> keyInfoElements = new ArrayList<XMLStructure>();
 
